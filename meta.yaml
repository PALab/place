--- conflicted
+++ resolved
@@ -6,12 +6,7 @@
     path: .
 
 build:
-<<<<<<< HEAD
-    number: 1
-    noarch_python: True
-=======
     number: 4
->>>>>>> 852c0edf
 
 requirements:
     build:
