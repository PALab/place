-- STEP 1:
-- set the module name to be the same as the file name,
-- but without the .elm extenstion


port module PLACETemplate exposing (main)

import Html exposing (Html)
import Html.Events
import Html.Attributes
import Json.Encode
import ModuleHelpers


-- STEP 2:
-- Fill in information for who wrote this module, who maintains it currently,
-- and a contact email address.


attributions : ModuleHelpers.Attributions
attributions =
    { authors = [ "Dr. A. Place" ]
    , maintainer = "Mo Places"
    , maintainerEmail = "moplaces@everywhere.com"
    }



-- STEP 3:
-- change placeModuleName to be the name that shows as the title
-- of your GUI box within the PLACE interface


placeModuleName =
    "PLACETemplate"



-- STEP 4:
-- change pythonModuleName to be the name of your Python module


pythonModuleName =
    "place_template"



-- STEP 5:
-- change pythonClassName to be the name of your Python class


pythonClassName =
    "PLACETemplate"



-- STEP 6:
-- set defaultPriority to be the default PLACE priority


defaultPriority =
    "10"



-- STEP 7:
-- Add variables needed from the user into this data structure.  Generally, you
-- will use Bool or String. Often you will need Int and Float values. These are
-- usually best kept as stings within the Elm code and converted to number
-- formats when the JSON is written.


type alias Model =
    { className : String
    , active : Bool
    , priority : String
    }



-- STEP 8:
-- For each variable you added, assign it a default value in the defaultModel.


defaultModel : Model
defaultModel =
    { className = "None"
    , active = False
    , priority = defaultPriority
    }



-- STEP 9:
-- Add a message to change each variable you added. If you aren't sure what to
-- name them, general PLACE convention is to prefix Toggle to variable name if
-- it is a boolean or prefix Change if it is one of the other types.
--
-- Note that all UI elements to manipulate Int, Float, and String variables
-- will return a String from the user, so even if you have a Float variable
-- named "mass", your message from the UI will be something like ChangeMass
-- String, because the UI will send a String based on the keyboard input from
-- the user.


type Msg
    = ToggleActive
    | SendJson
    | Close
    | ChangePriority String



-- STEP 10:
-- In this step, we will write what happens when the UI sends us a message.
-- This message is sent whenever the user changes something on the UI. So, each
-- time the user types a digit into an integer box, we want to make sure we
-- update the value in our model. This means that generally, we will handle
-- messages by simply updating the appropriate variable, depending on the
-- message received. Examples have been provided to get you started.


updateModel : Msg -> Model -> ( Model, Cmd Msg )
updateModel msg model =
    (case msg of
        ToggleActive ->
            toggleActive model

        SendJson ->
            sendJson model

        Close ->
            close

        -- -- EXAMPLE BOOL UPDATE
        -- TogglePlot ->
        --     newModel { model | plot = not model.plot }
        --
        -- -- EXAMPLE STRING, INT, FLOAT UPDATE
        -- ChangeNote newNote ->
        --     newModel { model | note = newNote }
        --
        -- ChangeSamples newSamples ->
        --     newModel { model | samples = newSamples }
        --
        -- ChangeStart newStart ->
        --     newModel { model | start = newStart }
        --
        ChangePriority newPriority ->
            changePriority newPriority model
    )



-- STEP 11:
-- Add interactive elements for each variable you added into the model.
--
-- You can add checkboxes to manipulate boolean values, integer input fields,
-- float input fields, and string input fields.  Additionally, there is a
-- dropdown menu element, to allow selection from a limited number of strings.
-- Put all these elements between the square brackets and separated by commas.
--
-- For most of these functions, you pass the text description of the element,
-- the variable to hold the result, and the message to manipulate the variable.
-- So if, for example, I needed the user to manipulate a float value to
-- describe the velocity, my interactive element might be described with this
-- code:
--
--     ModuleHelpers.floatField "Velocity" model.velocity ChangeVelocity
--
-- You can find these functions in the ModuleHelpers.elm file, or you can look
-- at other modules for examples.


userInteractionsView : Model -> List (Html Msg)
userInteractionsView model =
    [ ModuleHelpers.integerField "Priority" model.priority ChangePriority
<<<<<<< HEAD
      -- -- SAMPLE CHECKBOX
      -- , ModuleHelpers.checkbox "Plot" model.plot TogglePlot
      --
      -- -- SAMPLE INTEGER FIELD
      -- , ModuleHelpers.integerField "Number of samples" model.samples ChangeSamples
      --
      -- -- SAMPLE FLOAT FIELD
      -- , ModuleHelpers.floatField "Angle" model.angle ChangeAngle
      --
      -- -- SAMPLE STRING FIELD
      -- , ModuleHelpers.stringField "Comment" model.comment ChangeComment
      --
      -- -- SAMPLER DROPDOWN BOX
      -- , ModuleHelpers.dropDownBox "Shape" model.shape ChangeShape [("circle", "Circle"), ("zigzag", "Zig Zag")]
      --
      -- Note that in the dropdown box, you must also pass the choices. The
      -- first string in each tuple is the value saved into the variable and the
      -- second is the more descriptive string shown to the user on the web
      -- interface.
=======

    -- -- SAMPLE CHECKBOX
    -- , ModuleHelpers.checkbox "Plot" model.plot ChangePlot
    --
    -- -- SAMPLE INTEGER FIELD
    -- , ModuleHelpers.integerField "Number of samples" model.samples ChangeSamples
    --
    -- -- SAMPLE FLOAT FIELD
    -- , ModuleHelpers.floatField "Angle" model.angle ChangeAngle
    --
    -- -- SAMPLE STRING FIELD
    -- , ModuleHelpers.stringField "Comment" model.comment ChangeComment
    --
    -- -- SAMPLER DROPDOWN BOX
    -- , ModuleHelpers.dropDownBox "Shape" model.shape ChangeShape [("circle", "Circle"), ("zigzag", "Zig Zag")]
    --
    -- Note that in the dropdown box, you must also pass the choices. The
    -- first string in each tuple is the value saved into the variable and the
    -- second is the more descriptive string shown to the user on the web
    -- interface.
>>>>>>> ad314919
    ]



-- STEP 12:
-- Each time a user interaction is made, PLACE updates the JSON text that will
-- be sent to the PLACE backend when the experiment is started. In this step,
-- we will update the JSON. As with other steps, there is a different way to
-- handle each type of variable, so examples are provided.
--
-- As mentioned previously, it is during this step that our Int and Float
-- values will be converted from the String values used in the web interface.
-- In the event that the user tries to start an experiment with illegal values
-- in the number fields, the default value is used.
--
-- This step is important because this is where you will actually define how
-- your Python module will access the values selected by the user in the web
-- interface. So, for example, if you have a variable named "linearDistance" in
-- the Elm Model and you associate it with the String "linear_distance" in this
-- step, then in your Python code, you would be able to access the linear
-- distance selected by the user by accessing self._config['linear_distance'].


jsonValues : Model -> List ( String, Json.Encode.Value )
jsonValues model =
    [--
     -- -- STRING
     -- ( "sample_description", Json.Encode.string model.sampleDescription )
     --
     -- -- INT
     -- ( "averages"
     -- , Json.Encode.int
     --       (ModuleHelpers.intDefault
     --           defaultModel.averages
     --           model.averages
     --       )
     -- )
     --
     -- -- FLOAT
     -- ( "temperature"
     -- , Json.Encode.float
     --       (ModuleHelpers.floatDefault
     --           defaultModel.temp
     --           model.temp
     --       )
     -- )
     --
     -- -- BOOL
     -- ( "extraProcessing", Json.Encode.bool model.extraProcessing )
     --
     -- Note: separate each tuple with a comma
    ]



-- STEP 13 (optional):
-- If your PLACE module records data, it is expected to register it in the
-- PLACE user interface. This allows users to get an accurate representation of
-- the data layout using the "Show Data Layout" button in the webapp. This is
-- simply a list of strings describing the data. Elm will prefix each sting
-- with the python class name and a dash, so a string "time" might become
-- "PLACETemplate-time".


dataRegister : List String
dataRegister =
    -- example: ["time", "position", "temperature"]
    []



----------------------------------------------
-- THINGS YOU PROBABLY DON"T NEED TO CHANGE --
----------------------------------------------


port jsonData : Json.Encode.Value -> Cmd msg


port removeModule : String -> Cmd msg


main : Program Never Model Msg
main =
    Html.program
        { init = ( defaultModel, Cmd.none )
        , view = \model -> Html.div [] (viewModel model)
        , update = updateModel
        , subscriptions = \_ -> Sub.none
        }


newModel : Model -> ( Model, Cmd Msg )
newModel model =
    updateModel SendJson model


viewModel : Model -> List (Html Msg)
viewModel model =
    (ModuleHelpers.titleWithAttributions
        placeModuleName
        model.active
        ToggleActive
        Close
        attributions
    )
        ++ if model.active then
            userInteractionsView model
           else
            [ ModuleHelpers.empty ]


toggleActive : Model -> ( Model, Cmd Msg )
toggleActive model =
    if model.active then
        newModel
            { model
                | className = "None"
                , active = False
            }
    else
        newModel
            { model
                | className = pythonClassName
                , active = True
            }


close : ( Model, Cmd Msg )
close =
    let
        ( clearModel, clearModelCmd ) =
            newModel defaultModel
    in
        clearModel ! [ clearModelCmd, removeModule pythonModuleName ]


changePriority : String -> Model -> ( Model, Cmd Msg )
changePriority newPriority model =
    newModel { model | priority = newPriority }


sendJson : Model -> ( Model, Cmd Msg )
sendJson model =
    ( model
    , jsonData
        (Json.Encode.list
            [ Json.Encode.object
                [ ( "module_name", Json.Encode.string pythonModuleName )
                , ( "class_name", Json.Encode.string model.className )
                , ( "priority"
                  , Json.Encode.int
                        (ModuleHelpers.intDefault defaultModel.priority model.priority)
                  )
                , ( "data_register"
                  , Json.Encode.list
                        (List.map Json.Encode.string
                            (List.map (\s -> (pythonClassName ++ "-" ++ s)) dataRegister)
                        )
                  )
                , ( "config", Json.Encode.object (jsonValues model) )
                ]
            ]
        )
    )<|MERGE_RESOLUTION|>--- conflicted
+++ resolved
@@ -175,7 +175,6 @@
 userInteractionsView : Model -> List (Html Msg)
 userInteractionsView model =
     [ ModuleHelpers.integerField "Priority" model.priority ChangePriority
-<<<<<<< HEAD
       -- -- SAMPLE CHECKBOX
       -- , ModuleHelpers.checkbox "Plot" model.plot TogglePlot
       --
@@ -195,28 +194,6 @@
       -- first string in each tuple is the value saved into the variable and the
       -- second is the more descriptive string shown to the user on the web
       -- interface.
-=======
-
-    -- -- SAMPLE CHECKBOX
-    -- , ModuleHelpers.checkbox "Plot" model.plot ChangePlot
-    --
-    -- -- SAMPLE INTEGER FIELD
-    -- , ModuleHelpers.integerField "Number of samples" model.samples ChangeSamples
-    --
-    -- -- SAMPLE FLOAT FIELD
-    -- , ModuleHelpers.floatField "Angle" model.angle ChangeAngle
-    --
-    -- -- SAMPLE STRING FIELD
-    -- , ModuleHelpers.stringField "Comment" model.comment ChangeComment
-    --
-    -- -- SAMPLER DROPDOWN BOX
-    -- , ModuleHelpers.dropDownBox "Shape" model.shape ChangeShape [("circle", "Circle"), ("zigzag", "Zig Zag")]
-    --
-    -- Note that in the dropdown box, you must also pass the choices. The
-    -- first string in each tuple is the value saved into the variable and the
-    -- second is the more descriptive string shown to the user on the web
-    -- interface.
->>>>>>> ad314919
     ]
 
 
