--- conflicted
+++ resolved
@@ -69,18 +69,11 @@
 viewModel model =
     ModuleHelpers.title "Arduino-controlled Stage" model.active ToggleActive Close
         ++ if model.active then
-<<<<<<< HEAD
             [ ModuleHelpers.integerField "Priority" model.priority ChangePriority ,
               ModuleHelpers.floatField "Start" model.start ChangeStart,
               ModuleHelpers.floatStringField "Increment" model.increment "calculate" ChangeInc,
               ModuleHelpers.floatStringField "End" model.end "calculate" ChangeEnd,
               ModuleHelpers.floatField "Wait Time" model.wait ChangeWait]
-=======
-            [ ModuleHelpers.integerField "Priority" model.priority ChangePriority
-            , ModuleHelpers.floatField "Start" model.start ChangeStart
-            , ModuleHelpers.floatField "Increment" model.increment ChangeInc
-            ]
->>>>>>> ec474aac
            else
             [ ModuleHelpers.empty ]
 
@@ -109,7 +102,6 @@
             updateModel SendJson { model | start = newStart }
 
         ChangeInc newInc ->
-<<<<<<< HEAD
             updateModel SendJson
                 { model
                     | increment = newInc, end = "calculate"
@@ -126,9 +118,6 @@
                 { model
                     | wait =  newWait
                 }
-=======
-            updateModel SendJson { model | increment = newInc }
->>>>>>> ec474aac
 
         SendJson ->
             ( model
@@ -141,7 +130,6 @@
                         , ( "data_register", Json.Encode.list (List.map Json.Encode.string []) )
                         , ( "config"
                           , Json.Encode.object
-<<<<<<< HEAD
                                 [ ( "start", Json.Encode.float
                                       (Result.withDefault 0.0
                                          (String.toFloat model.start)
@@ -163,11 +151,7 @@
                                       (Result.withDefault 2.0
                                          (String.toFloat model.wait)
                                       )   
-                                    )                                   
-=======
-                                [ ( "start", Json.Encode.float (ModuleHelpers.floatDefault defaultModel.start model.start) )
-                                , ( "increment", Json.Encode.float (ModuleHelpers.floatDefault defaultModel.increment model.increment) )
->>>>>>> ec474aac
+                                    )
                                 ]
                           )
                         ]
