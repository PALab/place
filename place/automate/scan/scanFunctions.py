'''
-------------------------
Command line options:
-------------------------

-h, --help
     prints doc string
--n
     define the base file name to save data to (data will be saved as 'filename.h5' in current directory). 
     Default: TestScan
--scan
     defines type of scan.
     Options: point, 1D, 2D
     Default: point
--s1 
     defines stage for first dimension.  
     Options: long (1000mm linear stage), short (300mm linear stage), rot (rotation stage), or picox, picoy (picomotor mirrors in x- and y- direction)
     Default: long
--s2
     defines stage for second dimensoin.
     Options: long (1000mm linear stage), short (300mm linear stage), rot (rotation stage), or picox, picoy (picomotor mirrors in x- and y- direction)
     Default: short
--dm 
     With polytec receiver, defines distance between polytec sensor head and scanning mirrors with picomotors (in cm). Otherwise, defines distance from picomotors to point of interest.  Necessary input for accurate picomotor scanning.
     Default: 50 cm
--sr 
     defines sample rate.  Supply an integer with suffix, e.g. 100K for 10e5 samples/second or 1M for 10e6 samples/second.
     Options ATS9440 and ATS660: 1K, 2K, 5K, 10K, 20K, 50K, 100K, 200K, 500K, 1M, 2M, 5M, 10M, 20M, 50M, 100M, 125M
    
     Default: 10M (10 Megasamples/second)
--tm 
     defines time duration for each trace in microseconds.
     Example: --tm 400 for 400 microsecond traces
     Default: 256 microseconds
     *NOTE: number of samples will be rounded to next power of two to avoid scrambling data
--ch
     defines oscilloscope card channel to record data.
     Example --ch B
     Default: A
--av
     define the number of records that shall be averaged. 
     Example: --av 100 to average 100 records
     Default: 64 averages
--wt
     time to stall after each stage movement, in seconds.  Use to allow residual vibrations to dissipate before recording traces, if necessary.
     Default: 0
--tl
     trigger level in volts.  
     Default: 1
--tr
     input range for external trigger in volts. 
     Default: 4
--cr
     input range of acquisition channel. 
     Options ATS660: 200_MV, 400_MV, 800_MV, 2_V, 4_V, 8_V, 16_V 
     Options ATS9440: 100_MV, 200_MV, 400_MV, 1_V, 2_V, 4_V
     Default: +/- 2V
--cp
     coupling.  
     Options: AC, DC   
     Default: DC coupling.
--ohm
     set impedance of oscilloscope card
     Options: 50 (50 ohm impedance), 1 (1Mohm impedance)
     Default: 50 ohm
--i1
     define the initial position for dimension 1 stage.  Defined in units of corresponding stage: rotation stage (degrees), short and long stage, and picomotors (mm)
     Default: 0
--d1
     define increment for dimension 1 stage. Defined in units of corresponding stage: rotation stage (degrees), short and long stage, and picomotors (mm). 
     Default: 1
     *NOTE: the increment in the header may vary from the value specified for the picomotor results, because the motors will round to the nearest increment number of *steps*.  The increment in the header is CORRECT.
--f1 
     define the final position for dimension 1 stage. Defined in units of corresponding stage: rotation stage (degrees), short and long stage, and picomotors (mm)
     Default: 0
--i2
     define the initial position for dimension 2 stage.  Defined in units of corresponding stage: rotation stage (degrees), short and long stage, and picomotors (mm)
     Default: 0
--d2
     define increment for dimension 2 stage. Defined in units of corresponding stage: rotation stage (degrees), short and long stage, and picomotors (mm)
     Default: 1
--f2 
     define the final position for dimension 2 stage. Defined in units of corresponding stage: rotation stage (degrees), short and long stage, and picomotors (mm)
     Default: 0
--rv
     define which receiver to use. 
     Options: polytec, gclad, osldv, none
     Default: none
--dd
     define decoder for Polytec vibrometer. 
     Options: VD-08, VD-09, DD-300 (best for ultrasonic applications), and DD-900.  
     Default: DD-300
--rg 
     define range of decoder of Polytec vibrometer.  Specify both the value and unit length for the appropriate. See Polytec manual for possible decoders.
     Example: --rg 5mm specifies a range of 5 mm/s/V. 
     Default: 5 mm/s/V
--vch
     define oscilloscope card channel for polytec signal level      
     Default: B
--sl
     define suitable polytec signal level 
     Options: floats range ~0 to 1.1
     Default: 0.90
--pp 
     defines serial port to to communicate with Polytec controller.
     Default: '/dev/ttyS0'
--bp
     defines baudrate for serial communication with Polytec controller.
     Default: 115200
--en
     specify the energy of the source used (in mJ).  
     Default: 0 mJ
    *NOTE: the source laser energy must be manaually set on the laser power supply.  This value is for documentation purposes, only.
--map
     define colormap to use during scan to display image. Choose 'none' if you do not wish to read/plot the 2D data. 
     Options: built-in matplotlib colormaps
     Example: --map 'jet' to use jet colormap
     Default: 'gray'
     *NOTE: for large datasets, 'none' is recommended, as it adds significant time to the scan to read and plot the full data set. 
--comments
     add any extra comments to be added to the trace headers.  
     Example: --comments='Energy at 50.  Phantom with no tube.'
     *NOTE: you must have either '  ' or "  " surrounding comments

@author: Jami L Johnson, Evan Rust
March 19 2015
'''

import re
from math import ceil, log
from obspy.core.trace import Stats
from time import sleep
import numpy as np
from obspy import read, Trace, UTCDateTime
import matplotlib.pyplot as plt
import sys
import os
from string import atof

# place modules

from place.automate.new_focus.picomotor import PMot
from place.automate.polytec.vibrometer import Polytec, PolytecDecoder, PolytecSensorHead
import cPickle as pickle
from place.automate.polytec import vibrometer
from place.automate.osci_card import controller
card = controller
from place.automate.xps_control.XPS_C8_drivers import XPS
from place.automate.quanta_ray.QRay_driver import QuantaRay, QSW, QRread, QRset, QRstatus, QRcomm


class Initialize:
    def __init__(self):
        pass

    def options(self,opts,args):
        '''
        Parse command line options and save in par dictionary
        '''
        # Defaults:
        filename = 'TestScan.h5'
        scan = 'point'
        GroupName1 = 'LONG_STAGE' 
        GroupName2 = 'SHORT_STAGE'
        mirror_dist = 50
        sampleRate = 'SAMPLE_RATE_10MSPS'
        duration = 256
        channel = 'CHANNEL_A'
        averagedRecords = 64
        waitTime = 0  
        trigLevel=1
        trigRange=4 
        channelRange='INPUT_RANGE_PM_2_V'
        ACcouple = False
        ohms=50
        i1 = 0 
        d1 = 1
        f1 = 0
        i2 = 0 
        d2 = 1
        f2 = 0
        receiver = 'none'
        decoder = 'DD-300'
        drange = '5mm'
        vibChannel = 'null'
        sigLevel = 0.90
        portPolytec = '/dev/ttyS0'
        baudPolytec = 115200
        energy = '0 mJ'
        mapColor = 'gray'
        comments = ''

        # ---non-commandline defaults
        unit = 'mm'
        Positioner = 'Pos'
        maxFreq = '6MHz'
        minFreq = '0MHz'
        calib = 1
        calibUnit = 'null'
        instruments = []
        parameters = []

        for o, a in opts:
            if o in ('-h', '--help'):
                print __doc__
                sys.exit(0)
            if o in ("--n"):
                filename = a + '.h5'
            if o in ('--scan'):
                scan = str(a)
            if o in ('--s1'):
                if a == 'long':
                    GroupName1 = 'LONG_STAGE'
                    unit = 'mm'
                elif a == 'short':
                    GroupName1 = 'SHORT_STAGE'
                    unit = 'mm'
                elif a == 'rot':
                    GroupName1 = 'ROT_STAGE'
                    unit = 'deg'
                elif a == 'picox':
                    GroupName1 = 'PICOMOTOR-X'
                    unit = 'mm'
                elif a == 'picoy':
                    GroupName1 = 'PICOMOTOR-Y'
                    unit = 'mm'
                else: 
                    print 'ERROR: invalid stage'
                    exit()
            if o in ('--s2'):
                if a == 'long':
                    GroupName2 = 'LONG_STAGE'
                    unit = 'mm'
                elif a == 'short':
                    GroupName2 = 'SHORT_STAGE'
                    unit = 'mm'
                elif a == 'rot':
                    GroupName2 = 'ROT_STAGE'
                    unit = 'deg'
                elif a == 'picox':
                    GroupName2 = 'PICOMOTOR-X'
                    unit = 'mm'
                elif a == 'picoy':
                    GroupName2 = 'PICOMOTOR-Y'
                    unit = 'mm'
                else: 
                    print 'ERROR: invalid stage'
                    exit()
            if o in ('--dm'):
                mirror_dist = float(a)*10 # mm
            if o in ('--sr'):
                sampleRate = "SAMPLE_RATE_" + a + "SPS" 
            if o in ('--tm'):
                duration = float(a)
            if o in ('--ch'):
                channel = "CHANNEL_" + str(a) 
            if o in ('--av'):
                averagedRecords = int(a)            
            if o in ('--wt'):
                waitTime = float(a)
            if o in ("--tl"):
                trigLevel = float(a)
            if o in ("--tr"):
                trigRange = float(a)
            if o in ("--cr"):
                channelRange = "INPUT_RANGE_PM_" + str(a)
            if o in ("--cp"):
                if a == 'AC':
                    ACcouple = True
                elif a == 'DC':
                    ACcouple = False
            if o in ("--ohm"):
                ohms = int(a)
            if o in ("--i1"):
                i1 = float(a)
            if o in ("--d1"):
                d1 = float(a)
            if o in ("--f1"):
                f1 = float(a)
            if o in ("--i2"):
                i2 = float(a)
            if o in ("--d2"):
                d2 = float(a)
            if o in ("--f2"):
                f2 = float(a)
            if o in ('--rv'):
                receiver = str(a)    
            if o in ("--dd"):
                decoder = a
            if o in ("--rg"):
                drange = a + '/s/V'
            if o in ('--vch'):
                vibChannel = "CHANNEL_" + str(a) 
            if o in ('--sl'):
                sigLevel = float(a)
            if o in ("--pp"):
                portPolytec = a
            if o in ("--bp"):
                baudPolytec = a
            if o in ("--en"):
                energy = a + ' mJ'
            if o in ("--map"):
                mapColor = str(a)
            if o in ("--comments"):
                comments = a

        parameters = {'GROUP_NAME_1':GroupName1,'GROUP_NAME_2':GroupName2,'MIRROR_DISTANCE':mirror_dist,'SCAN':scan,'SAMPLE_RATE':sampleRate,'DURATION':duration,'CHANNEL':channel,'AVERAGES':averagedRecords,'WAITTIME':waitTime,'RECEIVER':receiver,'SIGNAL_LEVEL':sigLevel,'VIB_CHANNEL':vibChannel,'TRIG_LEVEL':trigLevel,'TRIG_RANGE':trigRange,'CHANNEL_RANGE':channelRange,'AC_COUPLING':ACcouple,'IMPEDANCE':ohms,'I1':i1,'D1':d1,'F1':f1,'I2':i2,'D2':d2,'F2':f2,'FILENAME':filename,'DECODER':decoder,'DECODER_RANGE':drange,'MAP':mapColor,'ENERGY':energy,'COMMENTS':comments,'PORT_POLYTEC':portPolytec,'BAUD_POLYTEC':baudPolytec,'PX':0,'PY':0}

        if scan == '1D':
            parameters['DIMENSIONS'] = 1
        elif scan == '2D':
            parameters['DIMENSIONS'] = 2
        else:
            parameters['DIMENSIONS'] = 0
        
        return parameters

    def time(self,par):
        ''' set the time the scan will take'''
        par['TRACE_TIME'] = par['AVERAGES']/10
        
        if par['SCAN'] == 'point':
            par['TOTAL_TIME'] = par['TRACE_TIME']
        if par['SCAN'] == '1D':
            par['TOTAL_TRACES_D1'] = ceil(abs((par['F1']-par['I1']))/par['D1'])+1 #total traces for dimension 1
            par['TOTAL_TIME'] = par['TRACE_TIME']* par['TOTAL_TRACES_D1']
        if par['SCAN'] == '2D':  
            par['TOTAL_TRACES_D1'] = ceil(abs((par['F1']-par['I1']))/par['D1'])+1 # total traces for dimension 1
            par['TOTAL_TRACES_D2'] = ceil(abs((par['F2']-par['I2']))/par['D2'])+1 # total traces for dimension 2
            par['TOTAL_TIME'] = par['TRACE_TIME']*par['TOTAL_TRACES_D1']*par['TOTAL_TRACES_D2']
        
        return par

    def polytec(self, par):
        '''Initialize Polytec vibrometer and obtain relevant settings to save in trace headers. Also autofocuses vibrometer.'''
        # open connection to vibrometer
        Polytec(par['PORT_POLYTEC'], par['BAUD_POLYTEC']).openConnection() 
       
        # set decoder range
        PolytecDecoder().setRange(par['DECODER'],par['DECODER_RANGE'])

        # determine delay due to decoder
        delayString = PolytecDecoder().getDelay(par['DECODER'])
        delay =  re.findall(r'[-+]?\d*\.\d+|\d+', delayString) # get time delay in us
        timeDelay =  float(delay[0])

        # get maximum frequency recorded
        freqString = PolytecDecoder().getMaxFreq(par['DECODER'])
        freq =  re.findall(r'[-+]?\d*\.\d+|\d+',freqString)
        delNumF = len(freq)+2
        freq = float(freq[0])
        freqUnit = freqString[delNumF:].lstrip()
        freqUnit = freqUnit.rstrip()
        if freqUnit=='kHz':
            multiplier = 10**3
        elif freqUnit == 'MHz':
            multiplier = 10**6
        maxFreq = freq*multiplier
  
        # get range of decoder and amplitude calibration factor
        decoderRange = PolytecDecoder().getRange(par['DECODER'])
        rangeNum = re.findall(r'[-+]?\d*\.\d+|\d+',par['DECODER_RANGE']) 
        delNumR = len(rangeNum)+1
        calib = float(rangeNum[0])
        calibUnit = decoderRange[delNumR:].lstrip()

        par['TIME_DELAY'] = timeDelay
        par['MAX_FREQ'] = maxFreq
        par['CALIB'] = calib
        par['CALIB_UNIT'] = calibUnit

        # autofocus vibrometer
        PolytecSensorHead().autofocusVibrometer()

        return par

    def osci_card(self, par):
        '''Initialize Alazar Oscilloscope Card.'''

        global control
        # initialize channel for signal from vibrometer decoder
        control = card.TriggeredRecordingController()  
        control.configureMode = True
        control.createInput(channel=par['CHANNEL'],inputRange=par['CHANNEL_RANGE'], AC=par['AC_COUPLING'], impedance=par['IMPEDANCE'])
        control.setSampleRate(par['SAMPLE_RATE'])  
        samples = control.samplesPerSec*par['DURATION']*1e-6 
        samples = int(pow(2, ceil(log(samples,2)))) # round number of samples to next power of two
        control.setSamplesPerRecord(samples=samples)
        control.setRecordsPerCapture(par['AVERAGES'])
        triggerLevel = 128 + int(127*par['TRIG_LEVEL']/par['TRIG_RANGE'])
        control.setTrigger(operationType="TRIG_ENGINE_OP_J",sourceOfJ='TRIG_EXTERNAL',levelOfJ=triggerLevel) 
        control.setTriggerTimeout(10)  
        control.configureMode = False    

        if par['VIB_CHANNEL'] != 'null':
            # initialize channel for vibrometer sensor head signal
            vibSignal = card.TriggeredContinuousController()
            vibSignal.configureMode=True
            vibSignal.createInput(channel=par['VIB_CHANNEL'],inputRange='INPUT_RANGE_PM_4_V', AC=False, impedance=par['IMPEDANCE']) # 0 to 3 V DC
            vibSignal.setSamplesPerRecord(samples=1)
            vibSignal.setRecordsPerCapture(3)
            vibSignal.setTrigger(operationType="TRIG_ENGINE_OP_J",sourceOfJ='TRIG_EXTERNAL',levelOfJ=triggerLevel) 
            vibSignal.setTriggerTimeout(10)
            
        else: 
            vibSignal = 'null'

        par['SAMPLES'] = samples
        par['CONTROL'] = control
        par['VIB_SIGNAL'] = vibSignal
        print 'oscilloscope card ready and parameters set'
        return par#, control, vibSignal
                
    def controller(self, IP, par, i):
        '''Initialize XPS controller and move to stage to starting scan position
        Inputs:
        par = scan parameters
        i = scan axis (1,2,..)
        Outputs:
        '''
       
        xps = XPS()
        xps.GetLibraryVersion()
        
        socketId = xps.TCP_ConnectToServer(IP,5001,3) # connect over network
        print "connected to: ", socketId

        ControllerErr = xps.ControllerStatusGet(socketId)
        if ControllerErr[0] == 0:
            print 'XPS controller status: ready'
        else:
            print 'XPS controller status failed: ERROR =', ControllerErr

        LogErr =  xps.Login(socketId, "Administrator", "Administrator")
        if LogErr[0] == 0:
            print 'login successful'
        else:
            print 'login failed: ERROR = ', LogErr
      
        xps.GroupKill(socketId, par['GROUP_NAME_'+str(i)])
        InitializeGrpErr = xps.GroupInitialize(socketId,  par['GROUP_NAME_'+str(i)])
        if InitializeGrpErr[0] == 0:
            print 'group initialized'
        else:
            print 'group initialize failed: ERROR = ', InitializeGrpErr
        xps.GroupStatusGet(socketId,  par['GROUP_NAME_'+str(i)])
    
        HomeErr = xps.GroupHomeSearch(socketId,  par['GROUP_NAME_'+str(i)])
        if HomeErr[0] == 0:
            print 'home search successful'
        else:
            print 'home search failed: ERROR = ', HomeErr

        xps.GroupMoveAbsolute(socketId, par['GROUP_NAME_'+str(i)], [par['I'+str(i)]])
        ck = 0 
        actualPos =  xps.GroupPositionCurrentGet(socketId, par['GROUP_NAME_'+str(i)],1)

        par['XPS_'+str(i)] = xps
        par['SOCKET_ID_'+str(i)] = socketId
        print 'XPS stage initialized'
        
        return par

    def picomotor_controller (self, IP, port, par):
        '''Initialize Picomotor controller'''
        
        PMot().connect()
        
        print 'Picomotor controller initialized'

        par['PX'] = 2
        par['PY'] = 1

        # set to high velocity 
        PMot().set_VA(par['PX'],1700) 
        PMot().set_VA(par['PY'],1700)

        # set current position to zero
        PMot().set_DH(par['PX'],0) 
        PMot().set_DH(par['PY'],0)
        #set units to encoder counts for closed-loop
        PMot().set_SN(par['PX'],1)
        PMot().set_SN(par['PY'],1)
        # set following error threshold
        PMot().set_FE(par['PX'],200)
        PMot().set_FE(par['PY'],200)
        # set closed-loop update interval to 0.1
        PMot().set_CL(par['PX'],0.1)
        PMot().set_CL(par['PY'],0.1)
        # save settings to non-volatile memory
        #PMot().set_SM()
        # enable closed-loop setting
        PMot().set_MM(par['PX'],1)
        PMot().set_MM(par['PY'],1)
       
        # set Deadband
        #PMot().set_DB(10)
        # save settings to non-volatile memory
        PMot().set_SM()
        
        print 'X and Y picomotors initialized'

        return par

    def picomotor (self,motor_num):
        '''Initialize PicoMotor'''
        motor = PMot(motor_num)
     
        print 'PicoMotor initialized'

        return motor
    
    def quanta_ray(self, percent, averagedRecords):
        ''' Starts Laser in rep-rate mode and sets watchdog time.  Returns the repitition rate of the laser.'''

        # open laser connection
        QuantaRay().openConnection()
        QRcomm().setWatchdog(time=100) 

        # set-up laser
        QSW().set(cmd='SING') # set QuantaRay to single shot
        QSW().set(cmd='NORM')
        QRset().setOscPower(percent) # set power of laser
        sleep(1)

        # turn laser on
        QuantaRay().on()
        sleep(20)

        print 'Power of laser oscillator: ', QRread().getOscPower()

        # get rep-rate
        repRate = QRread().getTrigRate()
        repRate = re.findall(r'[-+]?\d*\.\d+|\d+',repRate) # get number only
        repRate = float(repRate[0])
        traceTime = averagedRecords/repRate

        # set watchdog time > time of one trace, so laser doesn't turn off between commands
        QRcomm().setWatchdog(time=ceil(2*traceTime)) 

        return traceTime

    def header(self,par):
        '''Initialize generic trace header for all traces'''
        
        custom_header = Stats()
        if par['IMPEDANCE'] == 1:
            impedance = '1Mohm'
        else:
            impedance = '50 ohms'
        custom_header.impedance = impedance
        custom_header.x_position = par['I1']
        custom_header.max_frequency = par['MAX_FREQ']
        custom_header.receiver = par['RECEIVER']
        custom_header.decoder = par['DECODER']
        custom_header.decoder_range = par['DECODER_RANGE']
        custom_header.source_energy = par['ENERGY']
        custom_header.x_unit = 'mm'
        custom_header.theta_unit = 'deg'
        custom_header.y_unit = 'mm'
        custom_header.comments = par['COMMENTS']
        custom_header.averages = par['AVERAGES']
        custom_header.calib_unit = par['CALIB_UNIT']
        custom_header.time_delay = par['TIME_DELAY']
        custom_header.scan_time = ''
        custom_header.focus = 0

        header = Stats(custom_header)
        if par['RECEIVER'] == 'polytec':
            if par['DECODER'] == 'DD-300' and par['IMPEDANCE'] == 1:
                header.calib = 25
            else:
                header.calib = par['CALIB']
        header.channel = par['CHANNEL']
        
        return header

    def two_plot(self, GroupName, header):
        plt.ion()
        plt.show()
        fig = plt.figure()   
        ax = fig.add_subplot(211)
        if header.calib_unit.rstrip() == 'nm/V':
            ax.set_ylabel('Displacement (nm)')
        elif header.calib_unit.rstrip() == 'mm/s/V':
            ax.set_ylabel('Particle Velocity (mm/s)')
        ax.set_xlabel('Time ($\mu$s)')
        ax.set_title('Last Trace Acquired')
        ax2 = fig.add_subplot(212)
        if GroupName in ['LONG_STAGE','SHORT_STAGE','PICOMOTOR-X','PICOMOTOR-Y']:
            ax2.set_ylabel('Scan Location ('+ header.x_unit + ')')
        elif GroupName == 'ROT_STAGE':
            ax2.set_ylabel('Scan Location ('+ header.theta_unit + ')')
        ax2.set_xlabel('Time ($\mu$s)')
       
        return ax, ax2, fig

class Execute:

    def __init__(self):
        pass

    def get_times(self,control,channel,header):
        times = control.getTimesOfRecord()
        dt = times[1]-times[0]
        header.delta = dt
        return times, header

    def data_capture(self,control, channel):
        '''
        capture data
        '''
        control.startCapture()  
        control.readData()
        records = control.getDataRecordWise(channel)
        average = np.average(records,0)
        return average

    def update_header(self,header, x,GroupName=''):
        header.starttime = UTCDateTime()
        if GroupName in ['LONG_STAGE', 'SHORT_STAGE', 'PICOMOTOR-X']:
            header.x_position = x
        elif GroupName == 'ROT_STAGE':
            header.theta_position = x
        elif GroupName == 'PICOMOTOR-Y':
            header.y_position = x
        else:
            header.x_position = x

    def move_stage(self, GroupName, xps, socketId, x):
        if GroupName in ['LONG_STAGE','SHORT_STAGE','ROT_STAGE']:
            xps.GroupMoveAbsolute(socketId, GroupName, [x])
            actualPos = xps.GroupPositionCurrentGet(socketId, GroupName,1) 
            return actualPos[1]
        
    def save_trace(self,header, average, filename):
        header.npts = len(average)
        trace = Trace(data=average,header=header)
        trace.write(filename,'H5',mode='a')
        return

    def update_time(self, par):
        '''
        calculate time remaining
        '''
        par['TOTAL_TIME'] -= par['TRACE_TIME']
        hourLeft = int(par['TOTAL_TIME']/3600)
        lessHour = par['TOTAL_TIME']- hourLeft*3600
        minLeft = int(lessHour/60)
        secLeft = int(lessHour - minLeft*60)
        print str(hourLeft) + ':' + str(minLeft) + ':' + str(secLeft) + ' remaining'    
        return par

    def check_vibfocus(self, channel, vibSignal, sigLevel):
        ''' 
        Checks focus of vibrometer sensor head and autofocuses if less then sigLevel specified (0 to ~1.1)
        channel = channel "signal" from polytec controller is connected to on oscilloscope card
        ''' 
        
        vibSignal.startCapture()
        vibSignal.readData(channel)
        signal = vibSignal.getDataRecordWise(channel)
        signal = np.average(signal,0)

        k = 0
        while signal < sigLevel:
            print 'sub-optimal focus:'
            if k == 0:
                PolytecSensorHead().autofocusVibrometer(span='Small')
            elif k == 1:
                PolytecSensorHead().autofocusVibrometer(span='Medium')
            else: 
                PolytecSensorHead().autofocusVibrometer(span='Full')
                vibSignal.startCapture()
                vibSignal.readData()
                signal = vibSignal.getDataRecordWise(channel)
                signal = np.average(signal,0)
            k+=1
            if k > 3:
                print 'unable to obtain optimum signal'
                break
            
            return signal

    def plot(self, header, times, average):
        '''
        plot trace
        '''
        plt.plot(times*1e6, average*header.calib)
        plt.xlim((0,max(times)*1e6))
        if header.calib_unit.rstrip() == 'nm/V':
            plt.ylabel('Displacement (nm)')
        elif header.calib_unit.rstrip() == 'mm/s/V':
            plt.ylabel('Particle Velocity (mm/s)')
        plt.xlabel('Time (us)')
        plt.show()

    def update_two_plot(self, times, average, x, par, header, fig, ax, ax2):
        pltData = read(par['FILENAME'],'H5',calib=True)

        if par['GROUP_NAME_1'] in ['LONG_STAGE','SHORT_STAGE','PICOMOTOR-X','PICOMOTOR-Y']:
            pltData.sort(keys=['x_position'])
            ax2.set_ylabel('Scan Location ('+ header.x_unit + ')')
        elif par['GROUP_NAME_1'] == 'ROT_STAGE':
            pltData.sort(keys=['theta_position'])
            ax2.set_ylabel('Scan Location ('+ header.theta_unit + ')')

        ax.cla()
        ax2.cla()
        ax.plot(times*1e6, average*header.calib)  
        ax.set_xlim((0,max(times)*1e6))
        ax2.imshow(pltData,extent=[0,max(times)*1e6,x,par['I1']],cmap=par['MAP'],aspect='auto')
        ax.set_xlabel('Time (us)')

        if header.calib_unit.rstrip() == 'nm/V':
            ax.set_ylabel('Displacement (nm)')
        elif header.calib_unit.rstrip() == 'mm/s/V':
            ax.set_ylabel('Particle Velocity (mm/s)')

        ax2.set_xlabel('Time (us)')
        ax.set_xlim((0,max(times)*1e6))
        fig.canvas.draw()
    
    def close(self,instruments,par):
        for device in instruments:
            if device == 'POLYTEC':
                Polytec().closeConnection() 
            if device == 'QUANTA_RAY':
                QSW().set(cmd='SING') # trn laser to single shot
                QuantaRay().off()
                QuantaRay().closeConnection()
            if device in ['PICOMOTOR-X','PICOMOTOR-Y']:
                PMot().close()
            if par['DIMENSIONS'] == 1 and device in ['SHORT_STAGE','LONG_STAGE','ROT_STAGE']:
                par['XPS_1'].TCP__CloseSocket(par['SOCKET_ID_1'])
                print 'Connection to %s closed'%par['GROUP_NAME_1']
            if par['DIMENSIONS'] == 2 and device in ['SHORT_STAGE','LONG_STAGE','ROT_STAGE']:
                par['XPS_2'].TCP__CloseSocket(par['SOCKET_ID_2'])
                print 'Connection to %s closed'%par['GROUP_NAME_2']
                
class Scan:

    def __init__(self):
        pass

    def point(self, par, header):
        '''Record a single trace'''
        print 'recording trace...'

        times, header = Execute().get_times(par['CONTROL'],par['CHANNEL'],header)
    
        Execute().update_header(header,par['I1'])
        
        # capture data
        average = Execute().data_capture(par['CONTROL'],par['CHANNEL'])
        
        Execute().plot(header,times,average)
        
        Execute().save_trace(header,average,par['FILENAME'])

        print 'Trace recorded!'
        print 'data saved as: %s \n '%par['FILENAME']

    def oneD(self, par, header):

        '''Scanning function for 1-stage scanning'''

        #QSW().set(cmd='REP') # turn laser on repetitive shots
        #QRstatus().getStatus() # send command to laser to keep watchdog happy

        print 'beginning 1D scan...'
      
        times, header = Execute().get_times(par['CONTROL'],par['CHANNEL'],header)

        tracenum = 0
        if par['I1'] > par['F1']:
            par['D1'] = -par['D1']
       
        x = par['I1']
        
        totalTime = par['TOTAL_TIME']

        if par['GROUP_NAME_1'] == 'ROT_STAGE':
            unit = 'degrees'
        # set up mirrors        
<<<<<<< HEAD
        elif par['GROUP_NAME_1'] in ['PICOMOTOR-X','PICOMOTOR-Y']:
            theta_step = 1.8e-6 # 1 step = 1.8 urad
=======
        if par['GROUP_NAME_1'] in ['PICOMOTOR-X','PICOMOTOR-Y']:
            theta_step = 3.13*1e-6 # 1 count = .313 urad
            pos = 0
>>>>>>> a8edfc56
            print 'Go to starting position for picomotors'
            PMot().Position(par['PX'],par['PY'])
            # set position to 'zero'
            PMot().set_DH(par['PX'])
            PMot().set_DH(par['PY'])
            if par['RECEIVER'] == 'polytec':
                PolytecSensorHead().autofocusVibrometer(span='Full')
                #focusLength = float(PolytecSensorHead().getFocus())*0.5+258 # (experimental linear relationship for focusLength in mm)
                L = par['MIRROR_DISTANCE']
                unit = 'mm'
            else:
                L = par['MIRROR_DISTANCE']
                unit = 'radians'
            par['I1'] = float(par['I1'])/(L*theta_step)
            par['D1'] = float(par['D1'])/(L*theta_step)
            print 'group name 1 %s' %par['GROUP_NAME_1']
            if par['GROUP_NAME_1'] == 'PICOMOTOR-X': 
                PMot().move_rel(par['PX'],par['I1'])
            else:
<<<<<<< HEAD
                PMot().move_rel(par['PY'],par['I1'])                              
=======
                PMot().move_rel(par['PY'],par['I1'])
                                
        elif par['GROUP_NAME_1'] == 'ROT_STAGE':
            pos = par['I1']
            unit = 'degrees'
>>>>>>> a8edfc56
        else:
            pos = par['I1']
            unit = 'mm'

        # setup plot
        ax, ax2, fig = Initialize().two_plot(par['GROUP_NAME_1'], header)
        i = 0    
        
        while i < par['TOTAL_TRACES_D1']:  

            tracenum += 1
            print 'trace ', tracenum, ' of', par['TOTAL_TRACES_D1']
            if i > 0:
                # move stage/mirror
                if par['GROUP_NAME_1'] in ['PICOMOTOR-X','PICOMOTOR-Y']:
                    if par['GROUP_NAME_1'] == 'PICOMOTOR-X':
                        PMot().move_rel(par['PX'],par['D1'])
                        pos = atof(PMot().get_TP(par['PX']))*L*theta_step   
                    elif par['GROUP_NAME_1'] == 'PICOMOTOR-Y':
                        PMot().move_rel(par['PY'],par['D1'])
                        pos = atof(PMot().get_TP(par['PY']))*L*theta_step
                else:
                    Execute().move_stage(par['GROUP_NAME_1'],par['XPS_1'],par['SOCKET_ID_1'],x)
                    pos = x
            
            Execute().update_header(header, pos, par['GROUP_NAME_1'])
            print 'position = %s %s' %(pos,unit)
            sleep(par['WAITTIME']) # delay after stage movement

            #Execute().check_vibfocus(par['CHANNEL'],par['VIB_SIGNAL'],par['SIGNAL_LEVEL'])
 
            average = Execute().data_capture(par['CONTROL'],par['CHANNEL'])
            
            # save current trace
            Execute().save_trace(header,average,par['FILENAME'])

            # update figure
            if par['MAP'] != 'none' and i > 0:
                Execute().update_two_plot(times, average, x, par, header, fig, ax, ax2)
            
            Execute().update_time(par)

            x += par['D1']
            i += 1
           
            #QRstatus().getStatus() # send command to laser to keep watchdog happy
        if par['GROUP_NAME_1'] == 'PICOMOTOR-X':
            PMot().move_abs(par['PX'],0)
            print 'picomotors moved back to zero.'
        elif par['GROUP_NAME_1'] == 'PICOMOTOR-Y':
            PMot().move_abs(par['PY'],0)
            print 'picomotors moved back to zero.'
        print 'scan complete!'
        print 'data saved as: %s \n'%par['FILENAME']     

    def twoD(self,par,header):
        '''
        Scanning function for 2-stage scanning.
        '''
        
        print 'beginning 2D scan...'
      
        times, header = Execute().get_times(par['CONTROL'],par['CHANNEL'],header)
        
        tracenum = 0                                 
    
        if par['I1'] > par['F1']:
            par['D1'] = -par['D1']       
        x = par['I1']
        
        if par['I2'] > par['F2']:
            par['D2'] = -par['D2']
        y = par['I2']

        totalTime = par['TOTAL_TIME']

        # set up mirrors 
        if par['GROUP_NAME_1'] in ['PICOMOTOR-X','PICOMOTOR-Y'] or par['GROUP_NAME_2'] in ['PICOMOTOR-X','PICOMOTOR-Y']: 
            theta_step = 3.13*1e-6# 1 count = 0.313 urad
            print 'Go to starting position for picomotors'
            PMot().Position(par['PX'],par['PY'])
            print 'done moving'
            # set current position to zero/home
            PMot().set_DH(par['PX'])
            PMot().set_DH(par['PY'])
            
        if par['GROUP_NAME_1'] == 'ROT_STAGE':
            unit1 = 'degrees'
        elif par['GROUP_NAME_1'] in ['PICOMOTOR-X','PICOMOTOR-Y']:
            if par['RECEIVER'] == 'polytec':
                PolytecSensorHead().autofocusVibrometer(span='Full')
                #focusLength = float(PolytecSensorHead().getFocus())*0.5+258 # (experimental linear relationship for focusLength in mm)
                L = par['MIRROR_DISTANCE']
                unit1 = 'mm'
            else:
                L = par['MIRROR_DISTANCE']
                unit1 = 'radians'
            pos1 = 0
            par['I1'] = par['I1']/(L*theta_step)
            par['D1'] = par['D1']/(L*theta_step)
            
        else:
            unit1 = 'mm'

        if par['GROUP_NAME_2'] == 'ROT_STAGE':
            unit2 = 'degrees'
        elif par['GROUP_NAME_2'] in ['PICOMOTOR-X','PICOMOTOR-Y']:
            if par['RECEIVER'] == 'polytec':
                PolytecSensorHead().autofocusVibrometer(span='Full')
                #focusLength = float(PolytecSensorHead().getFocus())*0.5+258 # (experimental linear relationship for focusLength in mm)
                L = par['MIRROR_DISTANCE']
                unit2 = 'mm'
            else:
                L = par['MIRROR_DISTANCE']
                unit2 = 'radians'
            pos2= 0
            par['I2'] = par['I2']/(L*theta_step)
            par['D2'] = par['D2']/(L*theta_step)
            
        else:
            unit2 = 'mm'

        if par['GROUP_NAME_1'] in ['SHORT_STAGE','LONG_STAGE','ROT_STAGE']:
            pos1 = Execute().move_stage(par['GROUP_NAME_1'],par['XPS_1'],par['SOCKET_ID_1'],x)
        if par['GROUP_NAME_2'] in ['SHORT_STAGE','LONG_STAGE','ROT_STAGE']:
            pos2 = Execute().move_stage(par['GROUP_NAME_2'],par['XPS_2'],par['SOCKET_ID_2'],x)
        
        i = 0
        j = 0

        while i < par['TOTAL_TRACES_D1']:  
            print 'num traces d1', par['TOTAL_TRACES_D1']
            print 'trace %s of %s' %(tracenum,par['TOTAL_TRACES_D1']*par['TOTAL_TRACES_D2'])
        
            if i > 0:
                if par['GROUP_NAME_1'] == 'PICOMOTOR-X':
                    PMot().move_rel(par['PX'],par['D1'])
                    pos1 = atof(PMot().get_TP(par['PX']))*L*theta_step
                elif par['GROUP_NAME_1'] == 'PICOMOTOR-Y':
                    PMot().move_rel(par['PY'],par['D1'])
                    pos1 = atof(PMot().get_TP(par['PY']))*L*theta_step    
                else:
                    pos1 = Execute().move_stage(par['GROUP_NAME_1'],par['XPS_1'],par['SOCKET_ID_1'],x)

            Execute().update_header(header, pos1 ,par['GROUP_NAME_1'])
            
            print 'dimension 1 = %s %s ' %(pos1,unit1)

            sleep(par['WAITTIME']) # delay after stage movement

            while j < par['TOTAL_TRACES_D2']:  
                print 'num traces d2', par['TOTAL_TRACES_D2']
                tracenum +=1
                print 'trace %s of %s' %(tracenum,par['TOTAL_TRACES_D1']*par['TOTAL_TRACES_D2'])
                             
                if j > 0:
                    print 'j=',j
                    if par['GROUP_NAME_2'] == 'PICOMOTOR-X':
                        PMot().move_rel(par['PX'],par['D2'])
                        pos2 = atof(PMot().get_TP(par['PX']))*L*theta_step
                    elif par['GROUP_NAME_2'] == 'PICOMOTOR-Y':
                        print 'D2', par['D2']
                        PMot().move_rel(par['PY'],par['D2'])
                        pos2 = atof(PMot().get_TP(par['PY']))*L*theta_step
                    else:
                        pos2 = Execute().move_stage(par['GROUP_NAME_2'],par['XPS_2'],par['SOCKET_ID_2'],y)

                Execute().update_header(header, pos2, par['GROUP_NAME_2'])

                print 'dimension 2 = %s %s '%(pos2,unit2)

                sleep(par['WAITTIME']) # delay after stage movement

                #Execute().check_vibfocus(par['CHANNEL'],par['VIB_SIGNAL'],par['SIGNAL_LEVEL'])
                
                average = Execute().data_capture(par['CONTROL'],par['CHANNEL'])
                
                # save current trace
                Execute().save_trace(header,average,par['FILENAME'])

                Execute().update_time(par)
                
                y += par['D2']
                j += 1

            x += par['D1']
            
            # move stage/mirror to starting position
            y = par['I2']
        
            if par['GROUP_NAME_2'] == 'PICOMOTOR-X':
                PMot().move_abs(par['PX'],float(y))
                #PMot().set_OR(par['PX'])
                pos2 = atof(PMot().get_TP(par['PX']))*L*theta_step
            elif par['GROUP_NAME_2'] == 'PICOMOTOR-Y':
                #PMot().set_OR(par['PY'])
                PMot().move_abs(par['PY'],float(y))
                pos2 = atof(PMot().get_TP(par['PY']))*L*theta_step
            else:
                pos2 = Execute().move_stage(par['GROUP_NAME_2'],par['XPS_2'],par['SOCKET_ID_2'],y)
            j = 0
            i += 1

        print 'scan complete!'
        print 'data saved as: %s \n'%par['FILENAME']    <|MERGE_RESOLUTION|>--- conflicted
+++ resolved
@@ -783,14 +783,8 @@
         if par['GROUP_NAME_1'] == 'ROT_STAGE':
             unit = 'degrees'
         # set up mirrors        
-<<<<<<< HEAD
         elif par['GROUP_NAME_1'] in ['PICOMOTOR-X','PICOMOTOR-Y']:
             theta_step = 1.8e-6 # 1 step = 1.8 urad
-=======
-        if par['GROUP_NAME_1'] in ['PICOMOTOR-X','PICOMOTOR-Y']:
-            theta_step = 3.13*1e-6 # 1 count = .313 urad
-            pos = 0
->>>>>>> a8edfc56
             print 'Go to starting position for picomotors'
             PMot().Position(par['PX'],par['PY'])
             # set position to 'zero'
@@ -810,15 +804,7 @@
             if par['GROUP_NAME_1'] == 'PICOMOTOR-X': 
                 PMot().move_rel(par['PX'],par['I1'])
             else:
-<<<<<<< HEAD
                 PMot().move_rel(par['PY'],par['I1'])                              
-=======
-                PMot().move_rel(par['PY'],par['I1'])
-                                
-        elif par['GROUP_NAME_1'] == 'ROT_STAGE':
-            pos = par['I1']
-            unit = 'degrees'
->>>>>>> a8edfc56
         else:
             pos = par['I1']
             unit = 'mm'
