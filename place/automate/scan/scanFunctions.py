--- conflicted
+++ resolved
@@ -114,20 +114,17 @@
      Default: none
      *WARNING: If 'indi' chosen, laser will start automatically!!
 --en
-<<<<<<< HEAD
      specify the energy of the source used (in mJ/cm^2).  
-     Default: 0 mJ
-    *NOTE: the source laser energy must be manaually set on the laser power supply.  This value is for documentation purposes, only.
+     Default: 0 mJ/cm^2
+     if --so is set to 'indi:
+         specify the percentage of maximum percentage of oscillator.  
+         Default: 0 %
 --lm
      specify wavelength of the source used (in nm)
      Default: 1064
 --rr 
      specify repetition rate of trigger (in Hz)
      Default: 10 
-=======
-     specify the percentage of maximum percentage of oscillator.  
-     Default: 0 %
->>>>>>> 3aa0f789
 --map
      define colormap to use during scan to display image. Choose 'none' if you do not wish to read/plot the 2D data. 
      Options: built-in matplotlib colormaps
@@ -320,25 +317,18 @@
             if o in ("--so"):
                 source = str(a)
             if o in ("--en"):
-<<<<<<< HEAD
                 energy = a + ' mJ/cm^2'
             if o in ("--lm"):
                 wavelength = a + 'nm'
             if o in ("--rr"):
                 reprate = float(a)
-=======
-                energy = a
->>>>>>> 3aa0f789
             if o in ("--map"):
                 mapColor = str(a)
             if o in ("--comments"):
                 comments = a
 
-<<<<<<< HEAD
-        parameters = {'GROUP_NAME_1':GroupName1,'GROUP_NAME_2':GroupName2,'MIRROR_DISTANCE':mirror_dist,'SCAN':scan,'SAMPLE_RATE':sampleRate,'DURATION':duration,'CHANNEL':channel,'AVERAGES':averagedRecords,'WAITTIME':waitTime,'RECEIVER':receiver,'SIGNAL_LEVEL':sigLevel,'VIB_CHANNEL':vibChannel,'TRIG_LEVEL':trigLevel,'TRIG_RANGE':trigRange,'CHANNEL_RANGE':channelRange,'AC_COUPLING':ACcouple,'IMPEDANCE':ohms,'I1':i1,'D1':d1,'F1':f1,'I2':i2,'D2':d2,'F2':f2,'FILENAME':filename,'DECODER':decoder,'DECODER_RANGE':drange,'MAP':mapColor,'ENERGY':energy,'WAVELENGTH':wavelength,'REP_RATE':reprate,'COMMENTS':comments,'PORT_POLYTEC':portPolytec,'BAUD_POLYTEC':baudPolytec,'PX':0,'PY':0}
-=======
-        parameters = {'GROUP_NAME_1':GroupName1,'GROUP_NAME_2':GroupName2,'MIRROR_DISTANCE':mirror_dist,'SCAN':scan,'SAMPLE_RATE':sampleRate,'DURATION':duration,'CHANNEL':channel,'AVERAGES':averagedRecords,'WAITTIME':waitTime,'RECEIVER':receiver,'SIGNAL_LEVEL':sigLevel,'VIB_CHANNEL':vibChannel,'TRIG_LEVEL':trigLevel,'TRIG_RANGE':trigRange,'CHANNEL_RANGE':channelRange,'AC_COUPLING':ACcouple,'IMPEDANCE':ohms,'I1':i1,'D1':d1,'F1':f1,'I2':i2,'D2':d2,'F2':f2,'FILENAME':filename,'DECODER':decoder,'DECODER_RANGE':drange,'MAP':mapColor,'ENERGY':energy,'COMMENTS':comments,'PORT_POLYTEC':portPolytec,'BAUD_POLYTEC':baudPolytec,'SOURCE':source,'PX':0,'PY':0}
->>>>>>> 3aa0f789
+
+        parameters = {'GROUP_NAME_1':GroupName1,'GROUP_NAME_2':GroupName2,'MIRROR_DISTANCE':mirror_dist,'SCAN':scan,'SAMPLE_RATE':sampleRate,'DURATION':duration,'CHANNEL':channel,'AVERAGES':averagedRecords,'WAITTIME':waitTime,'RECEIVER':receiver,'SIGNAL_LEVEL':sigLevel,'VIB_CHANNEL':vibChannel,'TRIG_LEVEL':trigLevel,'TRIG_RANGE':trigRange,'CHANNEL_RANGE':channelRange,'AC_COUPLING':ACcouple,'IMPEDANCE':ohms,'I1':i1,'D1':d1,'F1':f1,'I2':i2,'D2':d2,'F2':f2,'FILENAME':filename,'DECODER':decoder,'DECODER_RANGE':drange,'MAP':mapColor,'ENERGY':energy,'WAVELENGTH':wavelength,'REP_RATE':reprate,'COMMENTS':comments,'PORT_POLYTEC':portPolytec,'BAUD_POLYTEC':baudPolytec,'SOURCE':source,'PX':0,'PY':0}
 
         if scan == '1D':
             parameters['DIMENSIONS'] = 1
@@ -1027,12 +1017,8 @@
         j = 0
 
         while i < par['TOTAL_TRACES_D1']:  
-<<<<<<< HEAD
-=======
             if par['SOURCE'] == 'indi':
                 QuantaRay().getStatus() # keep watchdog happy
-            print 'num traces d1', par['TOTAL_TRACES_D1']
->>>>>>> 3aa0f789
             print 'trace %s of %s' %(tracenum,par['TOTAL_TRACES_D1']*par['TOTAL_TRACES_D2'])
         
             if i > 0:
@@ -1051,13 +1037,12 @@
 
             sleep(par['WAITTIME']) # delay after stage movement
             PolytecSensorHead().autofocusVibrometer(span='Small')
+
             while j < par['TOTAL_TRACES_D2']:  
-<<<<<<< HEAD
-=======
+
                 if par['SOURCE'] == 'indi':
                     QuantaRay().getStatus() # keep watchdog happy
-                print 'num traces d2', par['TOTAL_TRACES_D2']
->>>>>>> 3aa0f789
+                
                 tracenum +=1
                 print 'trace %s of %s' %(tracenum,par['TOTAL_TRACES_D1']*par['TOTAL_TRACES_D2'])
                              
