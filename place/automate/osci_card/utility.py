'''
Created on Jul 6, 2013

@author: henrik
'''
<<<<<<< HEAD
#pylint: disable=invalid-name
=======
from struct import unpack
from place.alazartech import atsapi as ats
>>>>>>> 617e431f
from functools import reduce
from place.alazartech import atsapi as ats

def getNamesOfConstantsThatStartWith(beginning):
    ''' Returns all constants defined in AlazarCmd that start with beginning. '''
    return [c for c in dir(ats) if c[:len(beginning)] == beginning]

def getValueOfConstantWithName(name):
    """returns the value of the constants defined in AlazarCmd that is called name. """
    return getattr(ats, name)

def getValuesOfConstantsThatStartWith(beginning):
    """returns all values of constants defined in AlazarCmd that start with beginning. """
    return [eval("ats." + c) for c in dir(ats) if c[:len(beginning)] == beginning]

def getSampleRateFrom(name):
    """converts a string defining a sample rate to the rate in Hertz."""
    name = name.lstrip("SAMPLE_RATE_")
    name = name.rstrip("SPS")
    if name[-1] == "K":
        exponent = 3
        name = name.rstrip("K")
    elif name[-1] == "M":
        exponent = 6
        name = name.rstrip("M")
    elif name[-1] == "G":
        exponent = 9
        name = name.rstrip("G")
    return int(name) * 10 ** exponent

def getInputRangeFrom(name):
    """converts a string defining a input range to the range in Volt."""
    name = name.lstrip("INPUT_RANGE_PM_")
    name = name.rstrip("V")
    exponent = 0
    if name[-1] == "M":
        exponent = -3
        name = name.rstrip("M")
    name = name.rstrip('_')
    return int(name) * 10 ** exponent

# Author: A.Polino
def is_power2(num):
    ''' states if a number is a power of two '''
    return num != 0 and ((num & (num - 1)) == 0)

# Author: unknown
def factors(num):
    ''' return a set of factors '''
    return set(reduce(list.__add__, \
                      ([i, num // i] for i in range(1, int(num ** 0.5) + 1) if num % i == 0)))

def getBiggestFactor(num):
    ''' no docstring '''
    if num == 0:
        return 0
    elif num == 1:
        return 1
    facs = factors(num)
    facs.discard(max(facs))
    return max(facs)

def convert_raw_data_to_ints(raw):
    '''
    converts the data that is saved byte wise in little endian order
    to integers.
    '''
    a_value = len(raw)
    shorts = unpack(str(a_value) + 'B', raw)
    a_value = len(shorts)
    return [(shorts[2 * i + 1] * 256 + shorts[2 * i]) // 4 for i in range(a_value // 2)]<|MERGE_RESOLUTION|>--- conflicted
+++ resolved
@@ -3,12 +3,8 @@
 
 @author: henrik
 '''
-<<<<<<< HEAD
 #pylint: disable=invalid-name
-=======
 from struct import unpack
-from place.alazartech import atsapi as ats
->>>>>>> 617e431f
 from functools import reduce
 from place.alazartech import atsapi as ats
 
