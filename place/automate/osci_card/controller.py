'''
This module allows the data acquisition with an Alazar oscilloscope card.


Quick Info:
Use the TriggeredContinuousController by calling the following functions:
        control = TriggeredContinuousController()
        control.createInput()  
        control.setSampleRate("SAMPLE_RATE_100KSPS")
        control.setTrigger()
        control.setTriggerTimeout(0.1)
        control.startCapture()
        control.readData()
        data = control.getDataAtOnce("CHANNEL_A")
The card will record on Channel A with a sample rate of 100,000 samples per second and trigger when 0 V is crossed with
positive slope. The trigger events are assumed to be within 0.1 s. If there is no trigger event within this time a 
trigger event will be generated automatically. The data is structured in records where each record belongs to one 
trigger event. The returned data is one continuous list of samples. 


There are four different controllers available:
    - BasicController
    - TriggeredRecordingSingleModeController
    - TriggeredRecordingController
    - TriggeredContinuousController
    - ContinuousController
    
To get an idea of how to use the different Controllers you might want to take a look at the test_controller module that
is used for testing the controllers.
    
The BasicController should only be used for basic testing, i.e. can a connection to the card be established.

The TriggeredRecordingSingleModeController can be used to record data, which is saved to the cards memory, and when the 
recording is finished the data can be transfered from the card to this module. This Controller should NOT be used. Use 
TriggeredRecordingController instead!

The TriggeredRecordingController is very flexible and can record data when trigger events occur. It is a good choice if 
preTriggerSamples are required. Otherwise use the TriggeredContinuousController

The TriggeredContinuousController is high performance controller for recording data when trigger events occur. It allows
higher sample rates as the TriggeredRecordingController. No preTriggerSamples are possible. 

The last Controller available is the ContinuousController. It just records one long continuous record. There are no 
trigger events and the samples are just separated by the inverse sampling rate. 


This module uses the naming convention that private functions start with an underscore. All functionality that is meant 
to be provided can therefore be used by just using the functions that start NOT with an underscore. If you look for some
feature of some configuration look at these functions. 


This module was inspired by and uses code segments of  Alazar example files: /usr/local/AlazarTech/samples. 
Much of the functionality that is provided by the Alazar SDK is not accessible via this module. If you are looking for a
feature that is not provided by this module, add it to the module or use access the SDK directly using C++.
Hints how to implement the missing might be found in the respective files. 


Remarks:
Some configurations depend on each other. E.g. setting the number of samples by defining the duration of the capture is 
not possible as long as the sample rate is not set. Therefore, each controller has a dependendFunctions list. When a 
function is called on which other functions depend the functions in this list are executed in a defined order. The 
exception to this rule is when the configureMode variable is true. In this case the configuration is done only within 
this program without telling the card. If startCapture realizes that the configuration is not finished it triggers the 
execution of the dependendFunctions. 
Many Alazar functions have constants as arguments that are defined in Alazar c header files. Most of these constants are
parsed using the parseConstants module and are afterwards available in the AlazarCmd module (which is included as cons 
in this module). 

** NOTE: AlazarCmd.h must be acquired from Alazar Tech in order to use this driver.  The path in line 86 must then be set to the location of this file.

@author: Henrik tom Woerden
Created on Jun 27, 2013
'''
from ctypes import *
import time
import math
from struct import *

import numpy as np
import matplotlib.pyplot as plt
import os.path

from os.path import isfile
constantFileName = os.path.join(os.path.dirname(__file__), "AlazarCmd.py")
if not isfile(constantFileName):
    from place.automate.osci_card.parseConstants import parseHeader
    parseHeader('/usr/local/AlazarTech/include/AlazarCmd.h', constantFileName)
import AlazarCmd as cons
import utility as uti


class DependendFunctionError(Exception):
    pass


class AlazarCardError(Exception):
    pass


class BasicController(object):
    """
    provides basic functionality to communicate with an Alazar card.
    
    This class is not intended for real usage; at most for testing. It is the base class of all 
    more sophisticated controllers. Functions that are common in all controllers are defined in 
    this class; some of them do nothing but raise an NotImplementedError Exception.
    """
    def __init__(self, debugMode=False):
        self.plxApi = cdll.LoadLibrary("libPlxApi.so")
        self.libc = cdll.LoadLibrary('libc.so.6')
        self.boardHandle = self.plxApi.AlazarGetBoardBySystemID(1, 1)
        self.ApiSuccess = 512
        self.inputRanges = {}
        # arbitrary variable initialization
        self.configureMode = False
        self.sampleRate = "SAMPLE_RATE_1MSPS"
        self.dependendFunctions = []
        self.readyForCapture = False
        self.channelCount = 0
        self.debugMode = debugMode
        self.data = {}

        # Board specifics follow
        self.channelsPerBoard = 4;
        self.channels = {"CHANNEL_A":False, "CHANNEL_B":False, "CHANNEL_C":False, "CHANNEL_D":False}
        
    def enableLED(self):
        retCode = self.plxApi.AlazarSetLED(self.boardHandle, cons.LED_ON)
        if (retCode != self.ApiSuccess):
                raise AlazarCardError("Error: AlazarSetLED failed" + str(retCode))

    def disableLED(self):
        retCode = self.plxApi.AlazarSetLED(self.boardHandle, cons.LED_OFF)
        if (retCode != self.ApiSuccess):
                raise AlazarCardError("Error: AlazarSetLED failed" + str(retCode))

    def setSampleRate(self, sampleRate):
        """
        sets variables that belong to the sample rate.
        """
        if sampleRate not in uti.getNamesOfConstantsThatStartWith("SAMPLE_RATE_"):
            raise Exception("Undefined Sample Rate in setClock")
        self.sampleRate = sampleRate
        self.samplesPerSec = uti.getSampleRateFrom(self.sampleRate)
        if not self.configureMode:
            self._runDependendConfiguration(self._setClock)

    def createInput(self, channel="CHANNEL_A", inputRange="INPUT_RANGE_PM_400_MV", AC=False, impedance=50):
        """configures one channel for measurement.

        keyword argument:
        channel -- string identifying the channel (default "CHANNEL_A"). 
            Possible strings are the channel names defined in the c header file of the Alazar SDK. 
            Usually /usr/local/AlazarTech/include/AlazarCmd.h
        inputRanges -- string identifying the input range of the channel (default "INPUT_RANGE_PM_400_MV"). 
            Possible strings are defined in the c header file of the Alazar SDK. 
            Usually /usr/local/AlazarTech/include/AlazarCmd.h
        AC -- set True if AC coupling shall be used instead of DC coupling
        impedance -- define the impedance of the channel in Ohm. If 1 is provided the impedance will be 1e6 Ohm.
        """
        if channel not in uti.getNamesOfConstantsThatStartWith("CHANNEL_"):
            raise Exception("Undefined Channel in createInput")
        if channel not in self.channels:
            raise Exception("Channel in createInput is defined but card is configured without this channel")
        if inputRange not in uti.getNamesOfConstantsThatStartWith("INPUT_RANGE_PM_"):
            raise Exception("Undefined Input Range in createInput")
        if self.debugMode:
            print "AlazarInputControl\n\tchannel: ", uti.getValueOfConstantWithName(channel), \
            "\n\tinputRange: ", uti.getValueOfConstantWithName(inputRange)
        if AC:
            coupling = cons.AC_COUPLING
        else:
            coupling = cons.DC_COUPLING
        if impedance == 50:
            imp = cons.IMPEDANCE_50_OHM
        elif impedance == 75:
            imp = cons.IMPEDANCE_75_OHM
        elif impedance == 300:
            imp = cons.IMPEDANCE_300_OHM
        elif impedance == 600:
            imp = cons.IMPEDANCE_600_OHM
        elif impedance == 1:
            imp = cons.IMPEDANCE_1M_OHM
        else:
            raise Exception("No valid impedance value")
        self.inputRanges[channel] = uti.getInputRangeFrom(inputRange)
        retCode = self.plxApi.AlazarInputControl(
                        self.boardHandle,
                        uti.getValueOfConstantWithName(channel),
                        coupling,
                        uti.getValueOfConstantWithName(inputRange),
                        imp
                        );
        if (retCode != self.ApiSuccess):
            raise AlazarCardError("Error: AlazarInputControl CHA failed" + str(retCode))
        self.channels[channel] = True
        self._updateChannelCount()
        if not self.configureMode:
            self._runDependendConfiguration()

    def getMaxSamplesAndSampleSize(self):
        """retrieves and returns the maximum number of samples per channel and the sample size in bit from the card in a tupel."""
        # Get the sample and memory size
        maxSamplesPerChannel = c_uint32()
        bitsPerSample = c_uint8()
        retCode = self.plxApi.AlazarGetChannelInfo(self.boardHandle, byref(maxSamplesPerChannel), byref(bitsPerSample))
        if (retCode != self.ApiSuccess):
            raise AlazarCardError("Error: AlazarGetChannelInfo failed " + str(retCode))
        return maxSamplesPerChannel.value, bitsPerSample.value
      
    def getDataAtOnce(self, channel):
        """
        returns all acquired data from one channel as one long list.
        
        keyword arguments:
        channel -- the channel whom the data belongs to
        """
        if self.__class__ == BasicController:
            raise NotImplementedError("No Acquisition is possible using the basic controller and therefore there is no"\
                                      "data!")
        data = []
        for record in self.data[channel]:
            data.extend(record)
        return data 
    
    def getDataRecordWise(self, channel):
        """
        returns all acquired data from one channel as a list of records.
        
        keyword arguments:
        channel -- the channel whom the data belongs to
        """
        if self.__class__ == BasicController:
            raise NotImplementedError("No Acquisition is possible using the basic controller and therefore there is no"\
                                      "data!")
        return self.data[channel]
    
    def saveDataToTextFile(self, filename, channel):
        """
        saves the data of one channel to a textfile.
        
        Each line of the text file contains one record. The last line contains the time values for the samples in each 
        record.
        """
        if self.__class__ == BasicController:
            raise NotImplementedError("No Acquisition is possible using the basic controller and therefore there is no"\
                                      "data!")
        data = np.array(self.data[channel])
        times = self.getTimesOfRecord()
        data = np.vstack((data, times))
        np.savetxt(filename, data)
        
    def saveDataToNumpyFile(self, filename, channel):
        """
        saves the data of one channel to a numpy file.
        
        The records are arranged along the first axis of the array and the last element is the list of time values.
        """
        if self.__class__ == BasicController:
            raise NotImplementedError("No Acquisition is possible using the basic controller and therefore there is no"\
                                      "data!")
        data = np.array(self.data[channel])
        times = self.getTimesOfRecord()
        data = np.vstack((data, times))
        np.save(filename, data)
        
    def startCapture(self):
        """starts measuring of the card."""
        if self.__class__ == BasicController:
            raise NotImplementedError("No Acquisition is possible using the basic controller!")
        else:
            if not self.readyForCapture:
                self._runDependendConfiguration()
        # Arm the board to wait for a trigger event to begin the acquisition 
            if self.debugMode:
                print "AlazarStartCapture"
            retCode = self.plxApi.AlazarStartCapture(self.boardHandle);
            if (retCode != self.ApiSuccess):
                    raise AlazarCardError("Error: AlazarStartCapture failed " + str(retCode))
            #print "Started capturing data. This will continue for approximately ", self.getApproximateDuration(), "s."
            #print "The time can be significantly different if the acquisition waits for trigger events."
        
    def getApproximateDuration(self):
        raise NotImplementedError("As the BasicController cannot acquire data this function is not implemented.")

    def _setClock(self):
        """
        sets the sample rate on the card.
        """
        if self.debugMode:
            print "AlazarSetCaptureClock\n\tsampleRate: ", uti.getValueOfConstantWithName(self.sampleRate)
        retCode = self.plxApi.AlazarSetCaptureClock(
                        self.boardHandle,  # HANDLE -- board handle
                        cons.INTERNAL_CLOCK,  # U32 -- clock source id
                        uti.getValueOfConstantWithName(self.sampleRate),
                        cons.CLOCK_EDGE_RISING,  # U32 -- clock edge id
                        0  # U32 -- clock decimation 
                        );
        if (retCode != self.ApiSuccess):
                raise AlazarCardError("Error: AlazarSetCaptureClock failed" + str(retCode))

    def _convertRawDataToInts(self, raw):
        """
        converts the data that is saved byte wise in little endian order to integers.
        """
        a = len(raw) 
        shorts = unpack(str(a) + 'B', raw)
        a = len(shorts)
        return [(shorts[2 * i + 1] * 256 + shorts[2 * i]) / 4 for i in range(a / 2)]
            
    def _updateChannelCount(self):
        """
        counts the channels that are set true in self.channels and sets the corresponding variable.
        """
        self.channelCount = 0
        for key in self.channels.keys():
            if self.channels[key]:
                self.channelCount += 1
                               
    def _runDependendConfiguration(self, startfunction=None):  
        """
        runs all configuration functions in dependendFunctions starting with startfunction.
        
        Some functions that configure the controller or the card depend on each other meaning 
        that the configuration done by one function can make it necessary to do the configuration 
        by another function again. These functions are listed in dependendFunctions and the order 
        is the order of their execution. 
        
        keyword arguments:
        startfunction -- this is the first function that is executed. All functions in dependendFunctions 
            that are before this function are not executed.
        """
        start = 0
        if startfunction in self.dependendFunctions:
            start = self.dependendFunctions.index(startfunction)
        for function in self.dependendFunctions[start:]:
            function()
    
    def _getChannelMask(self):
        """
        creates the binary coded channel mask    

        some Alazar functions need the channel mask as parameter. This function creates it from the self.channels list.
        """
        channels = []
        for key in self.channels.keys():
            if self.channels[key]:
                channels.append(uti.getValueOfConstantWithName(key))
        if len(channels) == 0:
            return 0
        elif len(channels) == 1:
            return channels[0]
        else:
            mask = channels[0].value
            for channel in channels[1:]:
                mask = mask | channel.value
            return mask
 
    def _processData(self, data, channel):
        """converts the unsigned data to volts"""
        data = np.array(data, dtype='float')
        # data is unsigned, shift by offset
        data -= 8192
        # convert to Volt
        data *= self.inputRanges[channel] / 8192.
        return data
 

class AbstractTriggeredController(BasicController):
    """
    baseclass for all controller that use the trigger.
    """
    def __init__(self, **kwds):
        super(AbstractTriggeredController, self).__init__(**kwds)
        self.preTriggerSamples = 1024
        self.postTriggerSamples = 1024
        self.samplesPerRecord = self.preTriggerSamples + self.postTriggerSamples
        self.recordsPerCapture = 4

    def setSamplesPerRecord(self, samples=None, preTriggerSamples=None, postTriggerSamples=None):  
        """
        sets the variables preTriggersamples, postTriggerSamples and samplesPerRecord.
        
        Supply either samples or both pre and postTriggerSamples.
        """
        if preTriggerSamples == None and postTriggerSamples == None and samples != None:
            self.preTriggerSamples = 0
            self.postTriggerSamples = int(samples)
            self.samplesPerRecord = int(samples)
        elif preTriggerSamples != None and postTriggerSamples != None and samples == None:
            self.preTriggerSamples = int(preTriggerSamples)
            self.postTriggerSamples = int(postTriggerSamples)
            self.samplesPerRecord = int(preTriggerSamples + postTriggerSamples)
        else:
            raise Exception("supply either both or none pre/postTriggerSamples")
   #     if self.samplesPerRecord - 60 < self.preTriggerSamples:
   #         raise Exception("preTriggerSamples must not be more than samplesPerRecord - 60")
        if ((self.preTriggerSamples < 256)and(self.preTriggerSamples != 0)) or self.postTriggerSamples < 256:
            print "WARNING: When pre or postTriggerSamples are less than 256, some parts of the data might be scrambled."
        if (not uti.is_power2(self.preTriggerSamples)and(self.preTriggerSamples != 0)) or not uti.is_power2(self.postTriggerSamples):
            print "WARNING: Depending on your card the selected values for pre and/or postTriggeredSamples might lead to scrambled data. If possible choose values that are power of 2"
            
        if not self.configureMode:
            self._runDependendConfiguration()
    
    def getTimesOfRecord(self):
        """
        generates a time value to each sample value in a record.
        
        The time 0 is given to the first postTriggerSample. Time values are spaced according to the sampling rate.
        """
        sec = float(self.samplesPerRecord) / self.samplesPerSec
        return np.linspace(-sec * float(self.preTriggerSamples) / self.samplesPerRecord, sec * float(self.postTriggerSamples - 1) / self.samplesPerRecord, self.samplesPerRecord)

    def getTimesOfCapture(self):
        """
        generates a time value to each sample value in a capture.
        
        If the capture consists of multiple records, these time values are likely to be not the actual times of the measurement.
        The first sample has the time 0. Time values are spaced according to the sampling rate.
        """
        return np.linspace(0., float(self.samplesPerRecord * self.recordsPerCapture - 1) / self.samplesPerSec, self.samplesPerRecord * float(self.recordsPerCapture))

    def setRecordsPerCapture(self, records):  
        """
        sets the variable recordsPerCapture.
        """
        self.recordsPerCapture = records
        if not self.configureMode:
            self._runDependendConfiguration(self._setSizeOfCapture)

    def setCaptureDurationTo(self, seconds):
        """
        sets the number of records per capture according to the desired capture duration.
        """
        self.setRecordsPerCapture(int(math.ceil(float(seconds) / self.samplesPerRecord * self.samplesPerSec)))

    def setTrigger(self, operationType="TRIG_ENGINE_OP_J", sourceOfJ="TRIG_DISABLE", sourceOfK="TRIG_DISABLE", levelOfJ=128, levelOfK=128):  
        """configures the trigger engines. 

        keyword argument:
        operationType -- string identifying the operation type (default "TRIG_ENGINE_OP_J"). 
            Possible strings are defined in the c header file of the Alazar SDK. 
            Usually /usr/local/AlazarTech/include/AlazarCmd.h
        sourceOfJ -- string identifying the source of the signal that shall create trigger events (default "TRIG_DISABLE"). 
            Possible strings are defined in the c header file of the Alazar SDK. 
            Usually /usr/local/AlazarTech/include/AlazarCmd.h
        sourceOfK -- string identifying the source of the signal that shall create trigger events (default "TRIG_DISABLE"). 
            Possible strings are defined in the c header file of the Alazar SDK. 
            Usually /usr/local/AlazarTech/include/AlazarCmd.h
        levelOfJ -- the voltage level that triggers. Must be an integer between 0 (-range) and 255 (+range) indicating the 
        fraction of the input range
        levelOfK -- the voltage level that triggers. Must be an integer between 0 (-range) and 255 (+range) indicating the 
        fraction of the input range
        """

        # disable delay
        triggerDelay_samples = 0
        if self.debugMode:
            print "AlazarSetTriggerDelay\n\tdelay: ", triggerDelay_samples
        retCode = self.plxApi.AlazarSetTriggerDelay(self.boardHandle, triggerDelay_samples)
        if (retCode != self.ApiSuccess):
            raise AlazarCardError("Error: AlazarSetTriggerDelay failed ", +str(retCode))
        # configure trigger
        if operationType not in uti.getNamesOfConstantsThatStartWith("TRIG_ENGINE_OP_"):
            raise Exception("Undefined operation type in createInput")
        if (sourceOfJ not in uti.getNamesOfConstantsThatStartWith("TRIG_"))\
        or (sourceOfJ in uti.getNamesOfConstantsThatStartWith("TRIG_ENGINE_")):
            raise Exception("Wrong source for trigger engine J")
        if (sourceOfK not in uti.getNamesOfConstantsThatStartWith("TRIG_"))\
        or (sourceOfK in uti.getNamesOfConstantsThatStartWith("TRIG_ENGINE_")):
            raise Exception("Wrong source for trigger engine K")
        if levelOfJ not in range(256):
            raise Exception("Wrong level for trigger engine J")
        if levelOfK not in range(256):
            raise Exception("Wrong level for trigger engine K")
        if self.debugMode:
            print "AlazarSetTriggerOperation\n\toperationType: ", uti.getValueOfConstantWithName(operationType)
        retCode = self.plxApi.AlazarSetTriggerOperation(
                        self.boardHandle,  # HANDLE -- board handle
                        uti.getValueOfConstantWithName(operationType),
                        cons.TRIG_ENGINE_J,  # U32 -- trigger engine id
                        uti.getValueOfConstantWithName(sourceOfJ),
                        cons.TRIGGER_SLOPE_POSITIVE,  # U32 -- trigger slope id
                        levelOfJ,  # U32 -- trigger level from 0 (-range) to 255 (+range)
                        cons.TRIG_ENGINE_K,  # U32 -- trigger engine id
                        uti.getValueOfConstantWithName(sourceOfK),
                        cons.TRIGGER_SLOPE_POSITIVE,  # U32 -- trigger slope id
                        levelOfK
                        )
        if (retCode != self.ApiSuccess):
            raise AlazarCardError("Error: AlazarSetTriggerOperation failed " + str(retCode))

    def setTriggerTimeout(self, triggerTimeout_sec=0.):
        """configures the timeout of the trigger.

        If no trigger event is created by the trigger engines within the trigger timeout, 
        a trigger event is created after the trigger timeout time. A timeout of 0 means 
        that no trigger event is ever created because of a timeout.

        keyword argument:
        triggerTimeout_sec -- the trigger timeout in seconds (default 0.0). 
        """
        self.triggerTimeout = triggerTimeout_sec
        triggerTimeout_clocks = c_uint32(int(triggerTimeout_sec / 10e-6 + 0.5))
        if self.debugMode:
            print "AlazarSetTriggerTimeOut\n\ttriggerTimeout_clocks: ", triggerTimeout_clocks
        retCode = self.plxApi.AlazarSetTriggerTimeOut(
                        self.boardHandle,  # HANDLE -- board handle
                        triggerTimeout_clocks  # U32 -- timeout_sec / 10.e-6 (0 == wait forever)
                        )
        if (retCode != self.ApiSuccess):
            raise AlazarCardError("Error: AlazarSetTriggerTimeOut failed " + str(retCode))


class AbstractADMAController(BasicController):
    """
    baseclass for all controller that use ADMA.
    """
    def __init__(self, **kwds):
        super(AbstractADMAController, self).__init__(**kwds)
        self.numberOfBuffers = 4
        self.buffersPerCapture = 4  
        
    def readData(self, timeOut=None):
        """
        read all acquired data from the card memory.
        
        The data is returned in a dictionary. The keys are the respective channel names.
        
        keyword arguments:
        timeOut -- a time out in ms. If the capture is not finished within the time out, it is aborted.
            default is 100 s.
        """
        bufferIndex = 0
        if timeOut == None:
            timeOut = int(1e6)  
        for _ in range(self.buffersPerCapture):
            retCode = self.plxApi.AlazarWaitAsyncBufferComplete (
                    self.boardHandle,  # HANDLE -- board handle
                    self.data_buffers[bufferIndex],
                    timeOut
                    )
            if retCode != self.ApiSuccess:
                raise AlazarCardError("Error: AlazarWaitAsyncBufferComplete" + str(retCode))

            # cast the void pointer to the appropriet ctypes c_char_array type
            self._processBuffer((c_char * self.bytesPerBuffer).from_address(int(self.data_buffers[bufferIndex].value)).raw)

            retCode = self.plxApi.AlazarPostAsyncBuffer(
                        self.boardHandle,
                        self.data_buffers[bufferIndex],
                        self.bytesPerBuffer
                        );
            if (retCode != self.ApiSuccess):
                raise AlazarCardError("Error: AlazarPostAsyncBuffer failed" + str(retCode))

            bufferIndex += 1
            bufferIndex %= self.numberOfBuffers
        retCode = self.plxApi.AlazarAbortAsyncRead(self.boardHandle)
        if (retCode != self.ApiSuccess):
            raise AlazarCardError("Error: AlazarAbortAsyncRead failed" + str(retCode))
        self.readyForCapture = False

    def setNumberOfBuffers(self, buffers):
        self.numberOfBuffers = buffers 

        if not self.configureMode:
            self._runDependendConfiguration(self._setSizeOfCapture)
                
    def _getPreTriggerSamples(self):
        """
        acquires a value for an Alazar function.
        """
        raise NotImplementedError()
    
    def _getSamplesPerRecord(self):
        """
        acquires a value for an Alazar function.
        """
        raise NotImplementedError()
    
    def _getRecordsPerBuffer(self):
        """
        acquires a value for an Alazar function.
        """
        raise NotImplementedError()

    def _getRecordsPerCapture(self):
        """
        acquires a value for an Alazar function.
        """
        raise NotImplementedError()

    def _createPageAlignedBuffer(self,buffersize):
        """Return a pointer to a page-aligned buffer. 

        The pointer should be freed with libc.free() when finished"""

        # Need to align to a page boundary, so use valloc
        addr = self.libc.valloc(buffersize)
        addr = c_void_p(addr)

        if 0 == addr:  
            raise Exception("Failed to allocate memory")
        return addr
 
    def _prepareCapture(self):
        """ 
        has to be called before the capture can be started.
        """
        retCode = self.plxApi.AlazarAbortAsyncRead(self.boardHandle)
        if (retCode != self.ApiSuccess):
            raise AlazarCardError("Error: AlazarAbortAsyncRead failed" + str(retCode))

        self.readyForCapture = False
        
        if self.channelCount == 3:
            raise AlazarCardError("The card does not allow the acquisition on three channels. Use four instead.")

  
        if self.debugMode:
            print "AlazarBeforeAsyncRead\n"
        retCode = self.plxApi.AlazarBeforeAsyncRead (
                            self.boardHandle,  # HANDLE -- board handle
                            self._getChannelMask(),
                            - self._getPreTriggerSamples(),
                            self._getSamplesPerRecord(),
                            self._getRecordsPerBuffer(),
                            self._getRecordsPerCapture(),
                            self.admaFlags
                            )
        if retCode != self.ApiSuccess:
            raise AlazarCardError("Error: AlazarBeforeAsyncRead  failed" + str(retCode))

        self.data = {}
        for channel in self.channels.keys():
            if self.channels[channel]:
                self.data[channel] = []

        self.data_buffers = []
        for index in range(self.numberOfBuffers):
            self.data_buffers.append(self._createPageAlignedBuffer(self.bytesPerBuffer))
            #self.data_buffers.append(create_string_buffer(self.bytesPerBuffer))
            retCode = self.plxApi.AlazarPostAsyncBuffer(
                        self.boardHandle,
                        self.data_buffers[index],
                        self.bytesPerBuffer
                        );
            if (retCode != self.ApiSuccess):
                raise AlazarCardError("Error: AlazarPostAsyncBuffer failed" + str(retCode))

        self.readyForCapture = True


class AbstractTriggeredADMAController(AbstractTriggeredController, AbstractADMAController):
    """
    baseclass for controllers that use ADMA and are triggered.
    """
    def __init__(self, **kwds):
        super(AbstractTriggeredADMAController, self).__init__(**kwds)
        self.configureMode = True
        self.setRecordsPerCapture(self.recordsPerCapture)
        self.configureMode = False

    def setRecordsPerCapture(self, records):  
        """
        set the number or records per capture.
        
        This function has to be reimplemented as it interferes with the setting of 
        recordsPerBuffer and buffersPerCapture.
        """
<<<<<<< HEAD
     #   recsPerBuf = int(uti.getBiggestFactor(records))
        recsPerBuf = 1
        bufsPerCapt = int(float(records) / recsPerBuf)
=======
        recsPerBuf = 1 #only one record/buffer allowed in triggered mode
        bufsPerCapt = int(records) 
>>>>>>> 89675e6c
        self.setRecordsPerBuffer(recsPerBuf, bufsPerCapt)    

    def setRecordsPerBuffer(self, recsPerBuf, bufsPerCapt):
        """
        sets recordsPerBuffer and buffersPerCapture
        """
        self.recordsPerBuffer = recsPerBuf
        self.buffersPerCapture = bufsPerCapt
        self.recordsPerCapture = self.recordsPerBuffer * self.buffersPerCapture
        if not self.configureMode:
            self._runDependendConfiguration(self._setSizeOfCapture)


class ContinuousController(AbstractADMAController):
    """
    This controller shall be used when data has to be acquired continuously.
    
    In the simplest scenario use the controller like this:
        control = ContinuousController()
        control.createInput()  
        control.setSampleRate("SAMPLE_RATE_100KSPS")
        control.setCaptureDurationTo(1)
        control.startCapture()
        control.readData()
        data = control.getDataAtOnce("CHANNEL_A") 
        
    The card will record on Channel A with a sample rate of 100,000 samples per second. 
    
    Note: Use setCaptureDuration to set the length of the capture in seconds.
    """
    def __init__(self, **kwds):
        super(ContinuousController, self).__init__(**kwds)
        # arbitrary
<<<<<<< HEAD
        if self.boardKind == 9: #ATS660
                self.samplesPerBuffer = 8*1e6
        if self.boardKind == 16: #ATS9440
                self.samplesPerBuffer = 64*1e6
=======
        self.samplesPerBuffer = 1024 * 1024
>>>>>>> 89675e6c
        # set variables for dependend functions
        self.dependendFunctions = [self._setClock, self._setSizeOfCapture, self._prepareCapture]
        self.admaFlags = 0x1 | 0x100   
        
    def setCaptureDurationTo(self, seconds):
        """
        sets buffersPerCapture according to the desired capture time.
        """
        self.buffersPerCapture = int(math.ceil(float(seconds) * self.samplesPerSec / self.samplesPerBuffer))

        if not self.configureMode:
            self._runDependendConfiguration(self._setSizeOfCapture)

    def getApproximateDuration(self):
        """ 
        return an approximate duration of the capture.
        """
        return  int(float(self.samplesPerBuffer) * self.buffersPerCapture / self.samplesPerSec)

    def getTimes(self):
        """
        generates a time value to each sample value in a capture.
        
        The first sample has the time 0. Time values are spaced according to the sampling rate.
        """
        return np.linspace(0., float(self.buffersPerCapture * self.samplesPerBuffer - 1) / self.samplesPerSec, self.buffersPerCapture * self.samplesPerBuffer)

    def setSamplesPerBuffer(self, samples):
        """
        sets the samples contained in one buffer.
        
        Former tests recommend to choose 1024 or 1024*1024.
        """
        self.samplesPerBuffer = samples
      
        if not self.configureMode:
            self._runDependendConfiguration(self._setSizeOfCapture)
                
    def _getPreTriggerSamples(self):
        return 0

    def _getSamplesPerRecord(self):
        return self.samplesPerBuffer

    def _getRecordsPerBuffer(self):
        return 1
    
    def _getRecordsPerCapture(self):
        return self.buffersPerCapture

    def _processBuffer(self, data):
        data = self._convertRawDataToInts(data)
        for i, channel in enumerate(sorted(self.data.keys())): 
            self.data[channel].append(list(self._processData(data[i * self.samplesPerBuffer:(i + 1) * self.samplesPerBuffer], channel)))

    def _setSizeOfCapture(self):
        """
        defines the length of a record in samples. 
        
        It is intended that either the absolute number of samples 
        (keyword argument: samples) or both of the other keyword arguments are supplied. 
        
        keyword arguments:
        samples -- absolute number of samples in one record. All samples will be acquired after the trigger event.
        preTriggerSamples -- the number of samples in a record before the trigger event
        postTriggerSamples -- the number of samples in a record after the trigger event
        """ 
        _, bitsPerSample = self.getMaxSamplesAndSampleSize()
        self.bytesPerSample = int(math.ceil(bitsPerSample / 8.))

        self.bytesPerBuffer = int(self.bytesPerSample * self.samplesPerBuffer * self.channelCount)


class TriggeredContinuousController(AbstractTriggeredADMAController):
    """
    This controller shall be used when data has to be acquired after trigger events.
    
    In the simplest scenario use the controller like this:
        control = TriggeredContinuousController()
        control.createInput()  
        control.setSampleRate("SAMPLE_RATE_100KSPS")
        control.setTrigger()
        control.setTriggerTimeout(0.1)
        control.startCapture()
        control.readData()
        data = control.getDataAtOnce("CHANNEL_A")
        
    The card will record on Channel A with a sample rate of 100,000 samples per second and trigger when 0 V is crossed 
    with positive slope. The trigger events are assumed to be within 0.1 s. If there is no trigger event within this 
    time a trigger event will be generated automatically. The data is structured in records where each record belongs to 
    one trigger event. The returned data is one continuous list of samples. 
    
    This controller does NOT allow preTriggerSamples.
    """
    def __init__(self, **kwds):
        super(TriggeredContinuousController, self).__init__(**kwds)
        # set variables for dependend functions
        self.dependendFunctions = [self._setClock, self._setSizeOfCapture, self._prepareCapture]
        self.preTriggerSamples = 0
        self.samplesPerRecord = self.postTriggerSamples
        
        self.admaFlags = 0x1 | 0x200  

    def setSamplesPerRecord(self, samples=None, preTriggerSamples=None, postTriggerSamples=None):  
        if preTriggerSamples != None:
            if preTriggerSamples != 0:
                raise Exception("The TriggeredContinuousController must not have preTriggerSamples!")
        super(TriggeredContinuousController, self).setSamplesPerRecord(samples=samples, preTriggerSamples=preTriggerSamples, postTriggerSamples=postTriggerSamples)

    def getApproximateDuration(self):
        return  int(float(self.samplesPerRecord) * self.recordsPerBuffer * self.buffersPerCapture / self.samplesPerSec)

# TODO: get rid of these. These functions where used when bad data appeared at ends or beginning of some records. This should not happen anymore.
#    def getTimesOfRecord(self):
#        """
#        generates a time value to each sample value in a record.
#        
#        The time 0 is given to the first postTriggerSample. Time values are spaced according to the sampling rate.
#        """
        #sec = float(self.samplesPerRecord) / self.samplesPerSec
        #return np.linspace(-sec * float(self.preTriggerSamples) / self.samplesPerRecord, sec * float(self.postTriggerSamples - 17) / self.samplesPerRecord, self.samplesPerRecord - 16)

#    def getTimesOfCapture(self):
#        """
#        generates a time value to each sample value in a capture.
#        
#        If the capture consists of multiple records, these time values are likely to be not the actual times of the measurement.
#        The first sample has the time 0. Time values are spaced according to the sampling rate.
#        """
#        return np.linspace(0., float(self.samplesPerRecord * self.recordsPerCapture - 1 - 16 * self.recordsPerCapture) / self.samplesPerSec, self.samplesPerRecord * float(self.recordsPerCapture) - 16 * self.recordsPerCapture)

    def _getPreTriggerSamples(self):
        return self.preTriggerSamples
    
    def _getSamplesPerRecord(self):
        return self.samplesPerRecord
    
    def _getRecordsPerBuffer(self):
        return self.recordsPerBuffer
    
    def _getRecordsPerCapture(self):
        return self.buffersPerCapture * self.recordsPerBuffer
        
    def _processBuffer(self, data):
        data = self._convertRawDataToInts(data)
        records = [data[i * self.samplesPerRecord:(i + 1) * self.samplesPerRecord] for i in range(self.recordsPerBuffer * self.channelCount)]
        for i, channel in enumerate(sorted(self.data.keys())): 
            for record in records[i * self.recordsPerBuffer:(i + 1) * self.recordsPerBuffer]:
                #self.data[channel].append(list(self._processData(record, channel))[:-16])  # TODO:remove this. This line deletes the ends and beginnings of each record. It can be used when some records have bad data. However, THIS SHOULD NOT HAPPEN 
                self.data[channel].append(list(self._processData(record, channel)))  

    def _setSizeOfCapture(self):
        """
        defines the length of a record in samples. 
        
        It is intended that either the absolute number of samples 
        (keyword argument: samples) or both of the other keyword arguments are supplied. 
        
        keyword arguments:
        samples -- absolute number of samples in one record. All samples will be acquired after the trigger event.
        preTriggerSamples -- the number of samples in a record before the trigger event
        postTriggerSamples -- the number of samples in a record after the trigger event
        """ 
        _, bitsPerSample = self.getMaxSamplesAndSampleSize()
        self.bytesPerSample = int(math.ceil(bitsPerSample / 8.))

        self.bytesPerBuffer = int(self.bytesPerSample * self.recordsPerBuffer * self.samplesPerRecord * self.channelCount)

        if self.debugMode:
            print "AlazarSetRecordSize\n\tpreTriggerSamples: ", self.preTriggerSamples, "\n\tpostTriggerSamples: ", self.postTriggerSamples
        retCode = self.plxApi.AlazarSetRecordSize (
                        self.boardHandle,  # HANDLE -- board handle
                        self.preTriggerSamples,  # U32 -- pre-trigger samples
                        self.postTriggerSamples  # U32 -- post-trigger samples
                        )
        if (retCode != self.ApiSuccess):
            raise AlazarCardError("Error: AlazarSetRecordSize failed " + str(retCode))

            
class TriggeredRecordingController(AbstractTriggeredADMAController):
    """
    This controller shall be used when data has to be acquired at trigger events.
    
    In the simplest scenario use the controller like this:
        control = TriggeredRecordingController()
        control.createInput()  
        control.setSampleRate("SAMPLE_RATE_100KSPS")
        control.setTrigger()
        control.setTriggerTimeout(0.1)
        control.startCapture()
        control.readData()
        data = control.getDataAtOnce("CHANNEL_A")
        
    The card will record on Channel A with a sample rate of 100,000 samples per second and trigger when 0 V is crossed 
    with positive slope. The trigger events are assumed to be within 0.1 s. If there is no trigger event within this 
    time a trigger event will be generated automatically. The data is structured in records where each record belongs to 
    one trigger event. The returned data is one continuous list of samples. 
    
    This controller does allow preTriggerSamples (although there are restrictions, see setSamplesPerRecord).
    """
    def __init__(self, **kwds):
        super(TriggeredRecordingController, self).__init__(**kwds)
        # set variables for dependend functions
        self.dependendFunctions = [self._setClock, self._setSizeOfCapture, self._prepareCapture]
        self.admaFlags = 0x1 | 0x0  

# TODO: get rid of these. These functions where used when bad data appeared at ends or beginning of some records. This should not happen anymore.
#    def getTimesOfRecord(self):
#        """
#        generates a time value to each sample value in a record.
#        
#        The time 0 is given to the first postTriggerSample. Time values are spaced according to the sampling rate.
#        """
#        sec = float(self.samplesPerRecord) / self.samplesPerSec
#        return np.linspace(-sec * float(self.preTriggerSamples) / self.samplesPerRecord, sec * float(self.postTriggerSamples - 33) / self.samplesPerRecord, self.samplesPerRecord - 32)
#
#    def getTimesOfCapture(self):
#        """
#        generates a time value to each sample value in a capture.
#        
#        If the capture consists of multiple records, these time values are likely to be not the actual times of the measurement.
#        The first sample has the time 0. Time values are spaced according to the sampling rate.
#        """
#        return np.linspace(0., float(self.samplesPerRecord * self.recordsPerCapture - 1 - 32 * self.recordsPerCapture) / self.samplesPerSec, self.samplesPerRecord * float(self.recordsPerCapture) - 32 * self.recordsPerCapture)

    def getApproximateDuration(self):
        return  int(float(self.samplesPerRecord) * self.recordsPerCapture / self.samplesPerSec)

    def _getPreTriggerSamples(self):
        return self.preTriggerSamples

    def _getSamplesPerRecord(self):
        return self.samplesPerRecord
    
    def _getRecordsPerBuffer(self):
        return self.recordsPerBuffer
    
    def _getRecordsPerCapture(self):
        return self.recordsPerBuffer * self.buffersPerCapture
        
    def _processBuffer(self, data):
        data = self._convertRawDataToInts(data)
        records = [data[i * self.samplesPerRecord:(i + 1) * self.samplesPerRecord] for i in range(self.recordsPerBuffer * self.channelCount)]
        for i, channel in enumerate(sorted(self.data.keys())): 
            for record in records[i::self.channelCount]:
                self.data[channel].append(list(self._processData(record, channel)))  
                #self.data[channel].append(list(self._processData(record, channel))[16:-16])  # TODO:remove this. This line deletes the ends and beginnings of each record. It can be used when some records have bad data. However, THIS SHOULD NOT HAPPEN 

    def _setSizeOfCapture(self):
        """
        defines the length of a record in samples. 
        
        It is intended that either the absolute number of samples 
        (keyword argument: samples) or both of the other keyword arguments are supplied. 
        
        keyword arguments:
        samples -- absolute number of samples in one record. All samples will be acquired after the trigger event.
        preTriggerSamples -- the number of samples in a record before the trigger event
        postTriggerSamples -- the number of samples in a record after the trigger event
        """ 
        _, bitsPerSample = self.getMaxSamplesAndSampleSize()
        self.bytesPerSample = int(math.ceil(bitsPerSample / 8.))

        self.bytesPerBuffer = int(self.bytesPerSample * self.recordsPerBuffer * self.samplesPerRecord * self.channelCount)

        while self.bytesPerBuffer > 16e6:
            self.recordsPerBuffer += 1
            self.bytesPerBuffer = int(self.bytesPerSample * self.recordsPerBuffer * self.samplesPerRecord * self.channelCount)
        
        if self.debugMode:
            print "AlazarSetRecordSize\n\tpreTriggerSamples: ", self.preTriggerSamples, "\n\tpostTriggerSamples: ", self.postTriggerSamples
        retCode = self.plxApi.AlazarSetRecordSize (
                        self.boardHandle,  # HANDLE -- board handle
                        self.preTriggerSamples,  # U32 -- pre-trigger samples
                        self.postTriggerSamples  # U32 -- post-trigger samples
                        )
        if (retCode != self.ApiSuccess):
            raise AlazarCardError("Error: AlazarSetRecordSize failed " + str(retCode))


class TriggeredRecordingSingleModeController(AbstractTriggeredController):
    """
    This controller saves the acquired data first on the card memory and transfers it to the program when the 
    acquisition is finished. 
    
    Do NOT USE this controller if not necessary. Probably, TriggeredRecordingController is a good alternative. 
    """
    def __init__(self, **kwds):
        super(TriggeredRecordingSingleModeController, self).__init__(**kwds)
        self.dependendFunctions = [self._setClock, self._setSizeOfCapture]
        self.recordsPerCapture = 5
        print "It is strongly recommended to use the DualMode controllers. This controller " + \
        "sometimes delivers wrong data (all prior observations showed that the bad data is at the lower limit of the input range)."
        
    def readData(self,channel):
        if self.plxApi.AlazarBusy(self.boardHandle): 
            print "The card is not yet ready."
            return
        data_buffer = create_string_buffer(self.bytesPerBuffer) 
        self.data = {}
        for channel in self.channels.keys():
            if self.channels[channel]:
                self.data[channel] = []
        for record in range(self.recordsPerCapture):
            for channel in self.channels.keys():
                if self.channels[channel]:
                    if self.debugMode:
                        print "AlazarRead:\n\tchannel: ", uti.getValueOfConstantWithName(channel), \
                        "\n\tdata_buffer: ", data_buffer, \
                        "\n\tbytesPerSample: ", self.bytesPerSample, \
                        "\n\trecord: ", record + 1, \
                        "\n\tpre: ", -self.preTriggerSamples, \
                        "\n\tsamples: ", self.samplesPerRecord 
                    retCode = self.plxApi.AlazarRead (
                            self.boardHandle,  # HANDLE -- board handle
                            uti.getValueOfConstantWithName(channel),  # U32 -- channel Id
                            data_buffer,  # void* -- data_buffer
                            self.bytesPerSample,  # int -- bytes per sample
                             record + 1,  # long -- record (1 indexed)
                            - (self.preTriggerSamples),  # long -- offset from trigger in samples
                            self.samplesPerRecord  # U32 -- samples to transfer
                            )
                    if retCode != self.ApiSuccess:
                        raise AlazarCardError("Error: AlazarRead record %u failed -- %s\n" + str(retCode))
                    else:
                        self.data[channel].append(self._convertRawDataToInts(data_buffer.raw)[:-16])
        for channel in self.data.keys():
            self.data[channel] = self._processData(self.data[channel], channel)
        
    def waitForEndOfCapture(self, updateInterval=0.1):
        while self.plxApi.AlazarBusy(self.boardHandle):  
            if updateInterval > 0:
                print "busy"
                time.sleep(updateInterval)
            else:
                time.sleep(-updateInterval)
        
    def setRecordsPerCapture(self, recordsPerCapture):
        self.recordsPerCapture = recordsPerCapture
        if not self.configureMode:
            self._runDependendConfiguration(self._setSizeOfCapture)

    def getApproximateDuration(self):
        return  int(float(self.samplesPerRecord) * self.recordsPerCapture / self.samplesPerSec)

    def _setSizeOfCapture(self):
        # Get the maximum number of samples per channel from the board and compare it to the requested number
        maxSamplesPerChannel, bitsPerSample = self.getMaxSamplesAndSampleSize()
        if maxSamplesPerChannel < self.samplesPerRecord:
            raise Exception("this card does not allow to use so many samples:" + str(self.samplesPerRecord))
            
        self.bytesPerSample = int(math.ceil(bitsPerSample / 8.))

        # Calculate the size of a record buffer in bytes
        # Note that the buffer must be at least 16 samples larger than the transfer size
        self.bytesPerBuffer = int(self.bytesPerSample * self.samplesPerRecord + 16)

        if self.debugMode:
            print "AlazarSetRecordSize\n\tpreTriggerSamples: ", self.preTriggerSamples, "\n\tpostTriggerSamples: ", self.postTriggerSamples
        retCode = self.plxApi.AlazarSetRecordSize (
                        self.boardHandle,  # HANDLE -- board handle
                        self.preTriggerSamples,  # U32 -- pre-trigger samples
                        self.postTriggerSamples  # U32 -- post-trigger samples
                        )
        if (retCode != self.ApiSuccess):
            raise AlazarCardError("Error: AlazarSetRecordSize failed " + str(retCode))
        
        if self.debugMode:
            print "AlazarSetRecordCount:\n\trecordsPerCapture: ", self.recordsPerCapture
        retCode = self.plxApi.AlazarSetRecordCount(self.boardHandle, self.recordsPerCapture);
        if (retCode != self.ApiSuccess):
            raise AlazarCardError("Error: AlazarSetRecordCount failed " + str(retCode))
        
        self.readyForCapture = True<|MERGE_RESOLUTION|>--- conflicted
+++ resolved
@@ -670,14 +670,10 @@
         This function has to be reimplemented as it interferes with the setting of 
         recordsPerBuffer and buffersPerCapture.
         """
-<<<<<<< HEAD
-     #   recsPerBuf = int(uti.getBiggestFactor(records))
-        recsPerBuf = 1
-        bufsPerCapt = int(float(records) / recsPerBuf)
-=======
+
         recsPerBuf = 1 #only one record/buffer allowed in triggered mode
         bufsPerCapt = int(records) 
->>>>>>> 89675e6c
+
         self.setRecordsPerBuffer(recsPerBuf, bufsPerCapt)    
 
     def setRecordsPerBuffer(self, recsPerBuf, bufsPerCapt):
@@ -711,14 +707,9 @@
     def __init__(self, **kwds):
         super(ContinuousController, self).__init__(**kwds)
         # arbitrary
-<<<<<<< HEAD
-        if self.boardKind == 9: #ATS660
-                self.samplesPerBuffer = 8*1e6
-        if self.boardKind == 16: #ATS9440
-                self.samplesPerBuffer = 64*1e6
-=======
+
         self.samplesPerBuffer = 1024 * 1024
->>>>>>> 89675e6c
+
         # set variables for dependend functions
         self.dependendFunctions = [self._setClock, self._setSizeOfCapture, self._prepareCapture]
         self.admaFlags = 0x1 | 0x100   
