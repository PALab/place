--- conflicted
+++ resolved
@@ -109,28 +109,15 @@
 from ctypes import cdll, c_uint32, c_char, c_void_p, create_string_buffer
 from time import sleep
 from math import ceil
-<<<<<<< HEAD
 from struct import unpack
-=======
->>>>>>> 617e431f
 
 import numpy as np
 
 from place.alazartech import atsapi as ats
-<<<<<<< HEAD
-from place.automate.osci_card import utility as uti
-
-__ATS_SUCCESS = 512
-=======
 from place.automate.osci_card.utility import convert_raw_data_to_ints
 from place.automate.osci_card import utility as uti
 
 __ATS_SUCCESS = 512
-
-class DependendFunctionError(Exception):
-    ''' Custom exception '''
-    pass
->>>>>>> 617e431f
 
 class AlazarCardError(Exception):
     ''' Custom exception '''
@@ -328,14 +315,8 @@
     def endCapture(self):
         """closes communication to card"""
         self.card.abortCapture()
-<<<<<<< HEAD
-        
-    def getApproximateDuration(self):
-=======
-
     def getApproximateDuration(self):
         ''' interface method to be implemented by sub-classes '''
->>>>>>> 617e431f
         raise NotImplementedError(
             "As the BasicController cannot acquire data this function is not implemented.")
 
@@ -346,31 +327,13 @@
         if self.debugMode:
             print("setCaptureClock")
             print("    sampleRate: {}".format(uti.getValueOfConstantWithName(self.sampleRate)))
-<<<<<<< HEAD
-        print("setCaptureClock(INTERNAL_CLOCK, {}, CLOCK_EDGE_RISING, 0)"
-            .format(self.sampleRate))
-=======
         print("setCaptureClock(INTERNAL_CLOCK, {}, CLOCK_EDGE_RISING, 0)".format(self.sampleRate))
->>>>>>> 617e431f
         self.card.setCaptureClock(
             ats.INTERNAL_CLOCK,
             uti.getValueOfConstantWithName(self.sampleRate),
             ats.CLOCK_EDGE_RISING,
             0 # clock decimation
             )
-<<<<<<< HEAD
-
-    def _convertRawDataToInts(self, raw):
-        """
-        converts the data that is saved byte wise in little endian order
-        to integers.
-        """
-        a_value = len(raw)
-        shorts = unpack(str(a_value) + 'B', raw)
-        a_value = len(shorts)
-        return [(shorts[2 * i + 1] * 256 + shorts[2 * i]) // 4 for i in range(a_value // 2)]
-=======
->>>>>>> 617e431f
 
     def _updateChannelCount(self):
         """
@@ -880,15 +843,9 @@
         data = convert_raw_data_to_ints(data)
         #pylint: disable=consider-iterating-dictionary
         for i, channel in enumerate(sorted(self.data.keys())):
-<<<<<<< HEAD
-            self.data[channel].append(list(
-                self._processData(data[i * self.samples_per_buffer:(i + 1) *
-                self.samples_per_buffer], channel)))
-=======
             start = i * self.samples_per_buffer
             end = (i + 1) * self.samples_per_buffer
             self.data[channel].append(list(self._processData(data[start:end], channel)))
->>>>>>> 617e431f
 
     def _setSizeOfCapture(self):
         """
@@ -974,11 +931,7 @@
         return self.buffers_per_capture * self.recordsPerBuffer
 
     def _processBuffer(self, data):
-<<<<<<< HEAD
-        data = self._convertRawDataToInts(data)
-=======
         data = convert_raw_data_to_ints(data)
->>>>>>> 617e431f
         records = [data[i * self.samplesPerRecord:(i + 1) * self.samplesPerRecord] for i in range(
             self.recordsPerBuffer * self.channelCount)]
         for i, channel in enumerate(sorted(self.data.keys())):
@@ -1071,11 +1024,7 @@
         return self.recordsPerBuffer * self.buffers_per_capture
 
     def _processBuffer(self, data):
-<<<<<<< HEAD
-        data = self._convertRawDataToInts(data)
-=======
         data = convert_raw_data_to_ints(data)
->>>>>>> 617e431f
         records = [data[i * self.samplesPerRecord:(i + 1) * self.samplesPerRecord] for i in range(
             self.recordsPerBuffer * self.channelCount)]
         for i, channel in enumerate(sorted(self.data.keys())):
@@ -1172,11 +1121,7 @@
                         - (self.preTriggerSamples),
                         self.samplesPerRecord
                         )
-<<<<<<< HEAD
-                    self.data[channel].append(self._convertRawDataToInts(data_buffer.raw)[:-16])
-=======
                     self.data[channel].append(convert_raw_data_to_ints(data_buffer.raw)[:-16])
->>>>>>> 617e431f
         for channel in self.data.keys():
             self.data[channel] = self._processData(self.data[channel], channel)
 
