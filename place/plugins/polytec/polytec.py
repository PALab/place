"""The Polytech vibrometer instrument.

This module allows interfacing with Polytec vibrometer OFV-5000 controller and
OFV-505 sensor head. Functions based on Polytec "RS-232 Interface Commands:
OFV-5000 User Manual"

**NOTE** For each polytec controller, different decoders may be installed.
These values should be stored in the your PLACE config file.  (~/.place.cfg)

Example:
DD-300 is 'DisplDec,0'
DD-900 is 'DisplDec,1'
VD-08 is 'VeloDec,0'
VD-09 is 'VeloDec,1'
"""
from time import sleep
import ast
import re
from serial import Serial
import serial
import numpy as np
import matplotlib.pyplot as plt
from place.config import PlaceConfig
from place.plugins.instrument import Instrument

_NUMBER = r'[-+]?\d*\.\d+|\d+'

class Polytec(Instrument):
    """The polytec class

    The Polytec module requires the following configuration data (accessible as
    self._config['*key*']):

    ========================= ============== ================================================
    Key                       Type           Meaning
    ========================= ============== ================================================
    dd_300                    bool           flag indicating use of the DD-300
    dd_300_range              string         the range of DD-300
    dd_900                    bool           flag indicating use of the DD-900
    dd_900_range              string         the range of DD-900
    vd_08                     bool           flag indicating use of the VD-08
    vd_08_range               string         the range of VD-08
    vd_09                     bool           flag indicating use of the VD-09
    vd_09_range               string         the range of VD-09
    autofocus                 string         the type of autofocus span
    area_min                  int            the minimum autofocus range
    area_max                  int            the maximum autofocus range
    autofocus_everytime       bool           flag indicating if autofocus should be
                                             performed at every update
    timeout                   float          number of seconds to wait for autofocus
    plot                      bool           turns live plotting on or off
    ========================= ============== ================================================

    The Polytec module will produce the following experimental metadata:

    ========================= ============== ================================================
    Key                       Type           Meaning
    ========================= ============== ================================================
    actual_area_min           int            the actual minimum autofocus range used
    actual_area_max           int            the actual maximum autofocus range used
    vd_08_time_delay          float          the decoder time delay (if used)
    vd_08_maximum_frequency   float          the decoder maximum frequency (if used)
    vd_09_time_delay          float          the decoder time delay (if used)
    vd_09_maximum_frequency   float          the decoder maximum frequency (if used)
    dd_300_calibration        float          the decoder calibration (if used)
    dd_300_calibration_units  string         the decoder units (if used)
    dd_900_calibration        float          the decoder calibration (if used)
    dd_900_calibration_units  string         the decoder units (if used)
    vd_08_calibration         float          the decoder calibration (if used)
    vd_08_calibration_units   string         the decoder units (if used)
    vd_09_calibration         float          the decoder calibration (if used)
    vd_09_calibration_units   string         the decoder units (if used)
    ========================= ============== ================================================

    The Polytec will produce the following experimental data:

    +---------------+-------------------------+---------------------------+
    | Heading       | Type                    | Meaning                   |
    +===============+=========================+===========================+
    | signal        | uint64                  | the signal level recorded |
    |               |                         | from the vibrometer       |
    +---------------+-------------------------+---------------------------+

    .. note::

        PLACE will usually add the instrument class name to the heading. For
        example, ``signal`` will be recorded as ``Polytec-signal`` when using
        the Polytec vibrometer. The reason for this is because NumPy will not
        check for duplicate heading names automatically, so prepending the
        class name greatly reduces the likelihood of duplication.

    """

    def __init__(self, config):
        """Constructor"""
        Instrument.__init__(self, config)
        self._serial = None
        self._last_y = None
        self.min_used = None
        self.max_used = None

    def config(self, metadata, total_updates):
        """Configure the vibrometer.

        :param metadata: scan metadata
        :type metadata: dict

        :param total_updates: number of updates for the scan
        :type total_updates: int
        """
        name = self.__class__.__name__
        self._serial = Serial(
            port=PlaceConfig().get_config_value(name, "port"),
            baudrate=PlaceConfig().get_config_value(name, "baudrate"),
            timeout=10,
            parity=serial.PARITY_NONE,
            stopbits=serial.STOPBITS_ONE,
            bytesize=serial.EIGHTBITS)

        if self._config['dd_300']:
            self._setup_decoder(metadata, 'dd_300')

        if self._config['dd_900']:
            self._setup_decoder(metadata, 'dd_900')

        if self._config['vd_08']:
            self._setup_decoder(metadata, 'vd_08')

        if self._config['vd_09']:
            self._setup_decoder(metadata, 'vd_09')

        if self._config['autofocus'] == 'custom':
            curr_set = self._write_and_readline('GetDevInfo,SensorHead,0,Focus\n')
            curr_min, curr_max = ast.literal_eval(curr_set)
            self.min_used = max(curr_min, self._config['area_min'])
            self.max_used = min(curr_max, self._config['area_max'])
            metadata['actual_area_min'] = self.min_used
            metadata['actual_area_max'] = self.max_used

        if self._config['plot']:
            plt.figure(self.__class__.__name__)
            plt.clf()
            plt.ion()

    def update(self, update_number):
        """Update the vibrometer.

        :param update_number: the count of the current update (0-indexed)
        :type update_number: int

        :returns: an array containing the signal level
        :rtype: numpy.array dtype='uint64'
        """
        if self._config['autofocus'] != 'none':
            if update_number == 0 or self._config['autofocus_everytime'] is True:
                self._autofocus_vibrometer(
                    span=self._config['autofocus'],
                    timeout=self._config['timeout'])
        signal_level = self._get_signal_level()
        field = '{}-signal'.format(self.__class__.__name__)
        data = np.array([(signal_level,)], dtype=[(field, 'uint64')])
        if self._config['plot']:
            plt.figure(self.__class__.__name__)
            self._draw_plot(signal_level, update_number)
        return data

    def cleanup(self, abort=False):
        """Free resources and cleanup.

        Display the final plot, unless aborted or plotting is disabled.

        :param abort: indicates that the scan is being aborted and is unfinished
        :type abort: bool
        """
        if abort is False and self._config['plot']:
            plt.figure(self.__class__.__name__)
            plt.ioff()
            print('...please close the {} plot to continue...'.format(self.__class__.__name__))
            plt.show()

        if abort is False:
            self._serial.close()

# PRIVATE METHODS

    def _write(self, message):
        """Send a message

        :param message: message to be sent to the Polytec receiver
        :type message: str
        """
        self._serial.write(message.encode())

    def _write_and_readline(self, message):
        """Send a message and get a response.

        :param message: message to be sent to the Polytec receiver
        :type message: str

        :returns: the decoded response
        :rtype: str
        """
        self._write(message)
        return self._serial.readline().decode('ascii', 'replace')

    def _setup_decoder(self, metadata, name):
        """Set the range for the decoder and obtain metadata

        :param metadata: scan metadata
        :type metadata: dict

        :param name: the name to use for the decoder
        :type name: str
        """
        id_ = PlaceConfig().get_config_value(self.__class__.__name__, name)
        self._set_range(id_, self._config[name + '_range'])
        if name == 'vd_08' or name == 'vd_09':
            metadata[name + '_time_delay'] = self._get_delay(id_)
            metadata[name + '_maximum_frequency'] = self._get_maximum_frequency(id_)
        calibration, calibration_units = self._get_range(name, id_)
        metadata[name + '_calibration'] = calibration
        metadata[name + '_calibration_units'] = calibration_units

    def _autofocus_vibrometer(self, span='Full', timeout=30):
        """Autofocus the vibrometer.

        :param span: the range in which the vibrometer should look for focus
        :type span: str

        :param timeout: the number of seconds to wait for focus before failing
        :type timeout: int

        :raises RuntimeError: if focus is not found before timeout
        """
<<<<<<< HEAD
        #self._write('Set,SensorHead,0,AutoFocusSpan,'+span+'\n')
        self._write('Set,SensorHead,0,AutoFocusArea,250,500\n')   #HARDCODED CHANGE!!!!!!
=======
        if self._config['autofocus'] == 'custom':
            self._write('Set,SensorHead,0,AutoFocusArea,{},{}\n'.format(
                self.min_used, self.max_used))
        else:
            self._write('Set,SensorHead,0,AutoFocusSpan,'+span+'\n')
>>>>>>> 105438cd
        self._write('Set,SensorHead,0,AutoFocus,Search\n')
        countdown = timeout
        tick = 1
        while countdown > 0:
            sleep(tick)
            countdown -= tick
            if self._write_and_readline('Get,SensorHead,0,AutoFocusResult\n') == 'Found\n':
                break
        else:
            raise RuntimeError('autofocus failed')

    def _get_delay(self, id_):
        """Get time delay.

        :param id_: the identification string for the decoder
        :type id_: str

        :returns: the delay time
        :rtype: float
        """
        delay_string = self._write_and_readline('Get,' + id_ + ',SignalDelay\n')
        return float(re.findall(_NUMBER, delay_string)[0])

    def _get_maximum_frequency(self, id_):
        """Get the maximum frequency.

        :param id_: the identification string for the decoder
        :type id_: str

        :returns: the frequency value of the selected decoder
        :rtype: float

        :raises ValueError: if maximum frequency is not available
        """
        frequency_string = self._write_and_readline('Get,' + id_ + ',MaxFreq\n')
        if frequency_string == 'Not Available':
            raise ValueError('maximum frequency for {} not available'.format(id_))
        return _parse_frequency(frequency_string)

    def _get_range(self, name, id_):
        """Get the current range.

        :param name: the name for the decoder
        :type name: str

        :param id_: the identification string for the decoder
        :type id_: str

        :returns: the range value and units returned from the instrument
        :rtype: float, string

        :raises ValueError: if decoder name is not recognized
        """
        decoder_range = self._write_and_readline('Get,' + id_ + ',Range\n')
        if name == 'dd_300':
            range_num = re.findall(_NUMBER, self._config['dd_300_range'])
        elif name == 'dd_900':
            raw_num = re.findall(_NUMBER, self._config['dd_900_range'])
            range_num = [string.replace('um', 'µm') for string in raw_num]
        elif name == 'vd_08':
            range_num = re.findall(_NUMBER, self._config['vd_08_range'])
        elif name == 'vd_09':
            range_num = re.findall(_NUMBER, self._config['vd_09_range'])
        else:
            raise ValueError('unknown decoder: ' + name)
        del_num_r = len(range_num)+1
        calib = float(range_num[0])
        calib_unit = decoder_range[del_num_r:].lstrip()
        return calib, calib_unit

    def _set_range(self, id_, range_):
        """Set the range.

        :param id_: the identification string for the decoder
        :type id_: str

        :param range_: the desired decoder range
        :type range_: str
        """
        self._write('Set,' + id_ + ',Range,' + range_ + '\n')

    def _get_signal_level(self):
        return int(self._write_and_readline('Get,SignalLevel,0,Value\n'))

    def _draw_plot(self, signal_level, update_number):
        if update_number == 0:
            curr_y = signal_level
            plt.plot(update_number, curr_y, '-o')
            plt.xlabel('trace')
            plt.ylabel('signal level')
            self._last_y = curr_y
        else:
            curr_y = signal_level
            plt.plot([update_number - 1, update_number],
                     [self._last_y, curr_y], '-o')
            self._last_y = curr_y
        plt.pause(0.05)

def _parse_frequency(frequency_string):
    """Calculate a frequency from a string.

    Takes a frequency string and parses it to a float value.

    .. doctest::

        >>> _parse_frequency('20MHz')
        20000000.0
        >>> _parse_frequency('20 MHz')
        20000000.0
        >>> _parse_frequency('5kHz')
        5000.0
        >>> _parse_frequency('16.6mhz')
        16600000.000000002
        >>> _parse_frequency('16.6 mhz')
        16600000.000000002

    :param frequency_string: string to be parsed
    :type frequency_string: str

    :returns: the frequency value
    :rtype: float

    :raises ValueError: if frequency units are not recognized
    """
    re_match = re.match(
        r'([-+]?\d*\.\d+|\d+)\s?([kmg]?Hz)',
        frequency_string,
        flags=re.IGNORECASE # pylint: disable=no-member
        )
    if re_match is None:
        raise ValueError('could not parse frequency string: ' + frequency_string)
    else:
        num_str, unit_str = re_match.groups()
    if unit_str.lower() == 'hz':
        return float(num_str)
    elif unit_str.lower() == 'khz':
        return float(num_str) * 10**3
    elif unit_str.lower() == 'mhz':
        return float(num_str) * 10**6
    elif unit_str.lower() == 'ghz':
        return float(num_str) * 10**9
    else:
        raise ValueError('could not match units of frequency: ' + unit_str)<|MERGE_RESOLUTION|>--- conflicted
+++ resolved
@@ -232,16 +232,13 @@
 
         :raises RuntimeError: if focus is not found before timeout
         """
-<<<<<<< HEAD
-        #self._write('Set,SensorHead,0,AutoFocusSpan,'+span+'\n')
-        self._write('Set,SensorHead,0,AutoFocusArea,250,500\n')   #HARDCODED CHANGE!!!!!!
-=======
+
         if self._config['autofocus'] == 'custom':
             self._write('Set,SensorHead,0,AutoFocusArea,{},{}\n'.format(
                 self.min_used, self.max_used))
         else:
             self._write('Set,SensorHead,0,AutoFocusSpan,'+span+'\n')
->>>>>>> 105438cd
+
         self._write('Set,SensorHead,0,AutoFocus,Search\n')
         countdown = timeout
         tick = 1
